"""Tests covering DuckDB catalog helpers and semantic search hydration."""

from __future__ import annotations

import sys
from collections.abc import Iterator
from contextlib import contextmanager
from pathlib import Path
from types import SimpleNamespace

import duckdb
import numpy as np
import pytest

from codeintel_rev.io.duckdb_catalog import DuckDBCatalog
from codeintel_rev.mcp_server.adapters import semantic

MATCHING_CHUNK_ID = 42
MATCHING_PREVIEW = "semantic chunk"


def _expect(*, condition: bool, message: str) -> None:
    if not condition:
        pytest.fail(message)


def _write_chunk_parquet(parquet_path: Path) -> None:
    conn = duckdb.connect()
    try:
        conn.execute(
            """
            CREATE TABLE chunks AS
            SELECT * FROM (VALUES
                (
                    1,
                    'src/example.py',
                    10,
                    20,
                    0,
                    42,
                    'Example preview'
                )
            ) AS t(id, uri, start_line, end_line, start_byte, end_byte, preview)
            """
        )
        conn.execute(
            "COPY chunks TO ? (FORMAT PARQUET)",
            [str(parquet_path)],
        )
    finally:
        conn.close()


def _write_chunk_parquet_with_embedding(parquet_path: Path, vec_dim: int) -> None:
    """Write a parquet file containing an embedding column for tests.

    Parameters
    ----------
    parquet_path : Path
        Destination parquet path.
    vec_dim : int
        Embedding dimension.

    Returns
    -------
    None
    """
    values = ", ".join(f"{0.1 * (i + 1):.1f}" for i in range(vec_dim))
    conn = duckdb.connect()
    try:
        conn.execute(
            f"""
            CREATE TABLE chunks AS
            SELECT
                1 AS id,
                'src/example.py' AS uri,
                0 AS start_line,
                0 AS end_line,
                0 AS start_byte,
                10 AS end_byte,
                'Example preview' AS preview,
                LIST_VALUE({values})::FLOAT[] AS embedding
            """
        )
        conn.execute(
            "COPY chunks TO ? (FORMAT PARQUET)",
            [str(parquet_path)],
        )
    finally:
        conn.close()


class FakeVLLMClient:
    """Record embedding requests made during semantic search."""

    def __init__(self, _config: object) -> None:
        self.calls: list[str] = []

    def embed_single(self, query: str) -> list[float]:
        """Return a deterministic embedding vector for *query*.

        Parameters
        ----------
        query : str
            Query text to embed.

        Returns
        -------
        list[float]
            Mock embedding vector ``[0.1, 0.2, 0.3]``.
        """
        self.calls.append(query)
        return [0.1, 0.2, 0.3]


class FakeFAISSManager:
    """Provide deterministic FAISS results for tests."""

    def __init__(self, *_args: object, **_kwargs: object) -> None:
        self.gpu_disabled_reason: str | None = None
        self.gpu_index = None

    @staticmethod
    def load_cpu_index() -> None:  # pragma: no cover - trivial shim
        """Pretend to load the FAISS CPU index."""
        return

    @staticmethod
    def clone_to_gpu() -> bool:  # pragma: no cover - trivial shim
        """Report that GPU cloning succeeded.

        Returns
        -------
        bool
            Always ``True`` to indicate success.
        """
        return True

    @staticmethod
    def search(_query_vec: np.ndarray, *, k: int) -> tuple[np.ndarray, np.ndarray]:
        """Return ``k`` mock search results.

        Parameters
        ----------
        _query_vec : np.ndarray
            Query vector (unused in mock).
        k : int
            Number of results to return.

        Returns
        -------
        tuple[np.ndarray, np.ndarray]
            Pair of distances and chunk identifiers.
        """
        _ = k
        return (
            np.array([[0.123]], dtype=np.float32),
            np.array([[MATCHING_CHUNK_ID]], dtype=np.int64),
        )


class RecordingCatalog:
    """Capture hydrated chunk identifiers for verification."""

    def __init__(self) -> None:
        """Initialise the in-memory catalog."""
        self.queries: list[list[int]] = []

    def query_by_ids(self, ids: list[int]) -> list[dict]:
        """Return chunk metadata for any matching identifiers.

        Parameters
        ----------
        ids : list[int]
            Chunk identifiers to query.

        Returns
        -------
        list[dict]
            Chunk metadata records matching the provided identifiers.
        """
        self.queries.append(list(ids))
        if MATCHING_CHUNK_ID in ids:
            return [
                {
                    "id": MATCHING_CHUNK_ID,
                    "uri": "src/demo.py",
                    "start_line": 1,
                    "end_line": 5,
                    "preview": MATCHING_PREVIEW,
                }
            ]
        return []


class StubContext:
    """Stub service context yielding deterministic dependencies."""

    def __init__(self) -> None:
        """Initialise stubbed dependencies for semantic search tests."""
        self.faiss_manager = FakeFAISSManager()
        self.vllm_client = FakeVLLMClient(SimpleNamespace())
        self.settings = SimpleNamespace()
        self._limits: list[str] = []
        self._error: str | None = None
        self.catalog = RecordingCatalog()

    def ensure_faiss_ready(self) -> tuple[bool, list[str], str | None]:
        """Return readiness tuple.

        Returns
        -------
        tuple[bool, list[str], str | None]
            Tuple of (ready, limits, error).
        """
        return True, list(self._limits), self._error

    @contextmanager
    def open_catalog(self) -> Iterator[RecordingCatalog]:
        """Yield stub catalog.

        Yields
        ------
        RecordingCatalog
            Stub catalog instance.
        """
        yield self.catalog


def test_open_creates_empty_view(tmp_path: Path) -> None:
    """Ensure the catalog initialises when no vectors are present."""
    vectors_dir = tmp_path / "vectors"
    vectors_dir.mkdir()
    catalog_path = tmp_path / "catalog.duckdb"

    catalog = DuckDBCatalog(catalog_path, vectors_dir)
    catalog.open()
    try:
        _expect(
            condition=catalog.count_chunks() == 0,
            message="Expected zero chunks for empty catalog",
        )
        _expect(
            condition=catalog.query_by_ids([]) == [],
            message="Empty query should return empty results",
        )
    finally:
        catalog.close()


def test_get_chunk_by_id_returns_single_record(tmp_path: Path) -> None:
    """Ensure DuckDBCatalog returns hydrated chunk metadata."""
    vectors_dir = tmp_path / "vectors"
    vectors_dir.mkdir()
    parquet_path = vectors_dir / "chunks.parquet"
    _write_chunk_parquet(parquet_path)

    catalog_path = tmp_path / "catalog.duckdb"
    with DuckDBCatalog(catalog_path, vectors_dir) as catalog:
        chunk = catalog.get_chunk_by_id(1)
        _expect(condition=chunk is not None, message="Expected chunk to be found")
        if chunk is not None:
            _expect(
                condition=chunk["uri"] == "src/example.py",
                message="Unexpected URI for chunk",
            )
            _expect(
                condition=chunk["preview"] == "Example preview",
                message="Unexpected preview text",
            )
        records = catalog.query_by_ids([1])
        _expect(condition=len(records) == 1, message="Expected one record from query_by_ids")
        _expect(
            condition=records[0]["uri"] == "src/example.py",
            message="Unexpected URI from query_by_ids",
        )
        _expect(
            condition=catalog.get_chunk_by_id(9999) is None,
            message="Expected None for missing chunk",
        )


def test_get_embeddings_by_ids_returns_correct_shapes(tmp_path: Path) -> None:
    """Ensure embedding queries return matrices with consistent shape."""
    vectors_dir = tmp_path / "vectors"
    vectors_dir.mkdir()
    parquet_path = vectors_dir / "chunks.parquet"
    _write_chunk_parquet_with_embedding(parquet_path, vec_dim=3)

<<<<<<< HEAD
    def _ensure_views_for_test(self: DuckDBCatalog) -> None:
        if not self.conn:
            msg = "Connection not open"
            raise RuntimeError(msg)
        parquet_pattern = str(self.vectors_dir / "**/*.parquet")
        relation = self.conn.sql("SELECT * FROM read_parquet(?)", params=[parquet_pattern])
        relation.create_view("chunks", replace=True)

    monkeypatch.setattr(DuckDBCatalog, "_ensure_views", _ensure_views_for_test, raising=False)

=======
>>>>>>> 4b21fbfa
    catalog_path = tmp_path / "catalog.duckdb"
    with DuckDBCatalog(catalog_path, vectors_dir) as catalog:
        empty_matrix = catalog.get_embeddings_by_ids([])
        _expect(condition=empty_matrix.shape == (0, 3), message="Expected (0, 3) for empty query")

        result = catalog.get_embeddings_by_ids([1])
        _expect(condition=result.shape == (1, 3), message="Expected single embedding row")
        _expect(
            condition=np.allclose(result[0], [0.1, 0.2, 0.3]), message="Unexpected embedding values"
        )

        missing = catalog.get_embeddings_by_ids([999])
        _expect(condition=missing.shape == (0, 3), message="Missing IDs should return empty matrix")


@pytest.mark.asyncio
async def test_semantic_search_handles_chunk_metadata(
    monkeypatch: pytest.MonkeyPatch, tmp_path: Path
) -> None:
    """Verify semantic search hydrates chunk metadata using DuckDB."""
    # Type ignore: SimpleNamespace used as module mock in tests
    monkeypatch.setitem(sys.modules, "faiss", SimpleNamespace())  # type: ignore[arg-type]
    _ = tmp_path

    context = StubContext()

    monkeypatch.setattr(semantic, "get_service_context", lambda: context)

    result = await semantic.semantic_search("test query", limit=1)

    findings = result.get("findings", [])
    _expect(condition=bool(findings), message="Expected findings to be non-empty")
    finding = findings[0]
    _expect(
        condition=finding.get("snippet") == MATCHING_PREVIEW,
        message="Unexpected snippet content",
    )
    _expect(
        condition=finding.get("location", {}).get("uri") == "src/demo.py",
        message="Unexpected hydrated URI",
    )
    _expect(
        condition=context.catalog.queries == [[MATCHING_CHUNK_ID]],
        message="Unexpected chunk IDs during hydration",
    )<|MERGE_RESOLUTION|>--- conflicted
+++ resolved
@@ -61,9 +61,6 @@
     vec_dim : int
         Embedding dimension.
 
-    Returns
-    -------
-    None
     """
     values = ", ".join(f"{0.1 * (i + 1):.1f}" for i in range(vec_dim))
     conn = duckdb.connect()
@@ -287,19 +284,6 @@
     parquet_path = vectors_dir / "chunks.parquet"
     _write_chunk_parquet_with_embedding(parquet_path, vec_dim=3)
 
-<<<<<<< HEAD
-    def _ensure_views_for_test(self: DuckDBCatalog) -> None:
-        if not self.conn:
-            msg = "Connection not open"
-            raise RuntimeError(msg)
-        parquet_pattern = str(self.vectors_dir / "**/*.parquet")
-        relation = self.conn.sql("SELECT * FROM read_parquet(?)", params=[parquet_pattern])
-        relation.create_view("chunks", replace=True)
-
-    monkeypatch.setattr(DuckDBCatalog, "_ensure_views", _ensure_views_for_test, raising=False)
-
-=======
->>>>>>> 4b21fbfa
     catalog_path = tmp_path / "catalog.duckdb"
     with DuckDBCatalog(catalog_path, vectors_dir) as catalog:
         empty_matrix = catalog.get_embeddings_by_ids([])
