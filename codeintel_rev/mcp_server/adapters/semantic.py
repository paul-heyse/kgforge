"""Semantic search adapter using FAISS GPU and DuckDB.

Implements semantic code search by embedding queries and searching
the FAISS index, then hydrating results from DuckDB.
"""

from __future__ import annotations

import asyncio
from collections.abc import Iterator, Sequence
from contextlib import contextmanager
from pathlib import Path
from time import perf_counter

import httpx
import numpy as np

from codeintel_rev.io.faiss_manager import FAISSManager
from codeintel_rev.io.vllm_client import VLLMClient
from codeintel_rev.mcp_server.schemas import AnswerEnvelope, Finding, MethodInfo
from codeintel_rev.mcp_server.service_context import ServiceContext, get_service_context
from kgfoundry_common.errors import EmbeddingError, KgFoundryError, VectorSearchError
from kgfoundry_common.logging import get_logger, with_fields
from kgfoundry_common.observability import DurationObservation, MetricsProvider, observe_duration
from kgfoundry_common.problem_details import ProblemDetails

SNIPPET_PREVIEW_CHARS = 500
COMPONENT_NAME = "codeintel_mcp"
LOGGER = get_logger(__name__)
METRICS = MetricsProvider.default()


def _supports_histogram_labels(histogram: object) -> bool:
    labelnames = getattr(histogram, "_labelnames", None)
    if labelnames is None:
        return True
    try:
        return len(tuple(labelnames)) > 0
    except TypeError:
        return False


_METRICS_ENABLED = _supports_histogram_labels(METRICS.operation_duration_seconds)


class _NoopObservation:
    """Fallback observation when Prometheus metrics are unavailable."""

    def mark_error(self) -> None:
        """No-op error marker."""

    def mark_success(self) -> None:
        """No-op success marker."""


@contextmanager
def _observe(operation: str) -> Iterator[DurationObservation | _NoopObservation]:
    """Yield a metrics observation, falling back to a no-op when metrics are disabled.

    Yields
    ------
    DurationObservation | _NoopObservation
        Metrics observation when Prometheus is configured, otherwise a no-op recorder.
    """
    if not _METRICS_ENABLED:
        yield _NoopObservation()
        return
    try:
        with observe_duration(METRICS, operation, component=COMPONENT_NAME) as observation:
            yield observation
            return
    except ValueError:
        yield _NoopObservation()


async def semantic_search(query: str, limit: int = 20) -> AnswerEnvelope:
    """Perform semantic search using embeddings.

    Parameters
    ----------
    query : str
        Search query text.
    limit : int, optional
        Maximum number of results to return. Defaults to 20.

    Returns
    -------
    AnswerEnvelope
        Semantic search response payload.
    """
    return await asyncio.to_thread(_semantic_search_sync, query, limit)


def _semantic_search_sync(query: str, limit: int) -> AnswerEnvelope:
    start_time = perf_counter()
    with _observe("semantic_search") as observation:
        context = get_service_context()

        requested_limit = limit
        max_results = max(1, context.settings.limits.max_results)
        effective_limit = max(1, min(requested_limit, max_results))
        truncation_messages: list[str] = []
        if requested_limit <= 0:
            truncation_messages.append(
                f"Requested limit {requested_limit} is not positive; using minimum of 1."
            )
        if requested_limit > max_results:
            truncation_messages.append(
                f"Requested limit {requested_limit} exceeds max_results {max_results}; truncating to {max_results}."
            )

        ready, faiss_limits, faiss_error = context.ensure_faiss_ready()
        limits_metadata = [*faiss_limits, *truncation_messages]
        if not ready:
            failure_limits = [*limits_metadata, "FAISS index not available"]
            error = VectorSearchError(
                faiss_error or "Semantic search not available - index not built",
                context={"faiss_index": str(context.settings.paths.faiss_index)},
            )
            observation.mark_error()
            return _error_envelope(error, limits=failure_limits)

        embedding, embed_error = _embed_query(context.vllm_client, query)
        if embedding is None or embed_error is not None:
            error = EmbeddingError(
                embed_error or "Embedding service unavailable",
                context={"vllm_url": context.settings.vllm.base_url},
            )
            observation.mark_error()
            return _error_envelope(
                error,
                limits=[*limits_metadata, "vLLM embedding service error"],
            )

        result_ids, result_scores, search_exc = _run_faiss_search(
            context.faiss_manager,
            embedding,
            effective_limit,
        )
        if search_exc is not None:
            error = VectorSearchError(
                str(search_exc),
                cause=search_exc,
                context={"faiss_index": str(context.settings.paths.faiss_index)},
            )
            observation.mark_error()
            return _error_envelope(
                error,
                limits=[*limits_metadata, "FAISS search error"],
            )

        findings, hydrate_exc = _hydrate_findings(context, result_ids, result_scores)
        if hydrate_exc is not None:
            failure_limits = [*limits_metadata, "DuckDB hydration error"]
            error = VectorSearchError(
                str(hydrate_exc),
                cause=hydrate_exc,
                context={
                    "duckdb_path": str(context.settings.paths.duckdb_path),
                    "vectors_dir": str(context.settings.paths.vectors_dir),
                },
            )
            observation.mark_error()
            return _error_envelope(
                error,
                limits=failure_limits,
                method=_build_method(
                    len(findings),
                    requested_limit,
                    effective_limit,
                    start_time,
                ),
            )

        observation.mark_success()
<<<<<<< HEAD
        extras: dict[str, object] = {}
        if limits_metadata:
            extras["limits"] = limits_metadata
        extras["method"] = _build_method(
            len(findings),
            requested_limit,
            effective_limit,
            start_time,
        )
        success_answer = f"Found {len(findings)} semantically similar code chunks for: {query}"
=======
>>>>>>> a7682f47
        return _make_envelope(
            findings=findings,
            answer=f"Found {len(findings)} semantically similar code chunks for: {query}",
            confidence=0.85 if findings else 0.0,
            extras=_success_extras(faiss_limits, len(findings), limit, start_time),
        )


def _embed_query(client: VLLMClient, query: str) -> tuple[np.ndarray | None, str | None]:
    """Embed query text and return a normalized vector and error message.

    Parameters
    ----------
    client : VLLMClient
        vLLM client for generating embeddings.
    query : str
        Query text to embed.

    Returns
    -------
    tuple[np.ndarray | None, str | None]
        Pair of (query_vector, error_message). Exactly one element will be ``None``.
    """
    try:
        vector = client.embed_single(query)
    except (RuntimeError, ValueError, httpx.HTTPError) as exc:
        return None, f"Embedding service unavailable: {exc}"

    array = np.array(vector, dtype=np.float32).reshape(1, -1)
    return array, None


def _run_faiss_search(
    faiss_mgr: FAISSManager,
    query_vector: np.ndarray,
    limit: int,
) -> tuple[list[int], list[float], Exception | None]:
    """Execute FAISS search and return result identifiers and scores.

    Returns
    -------
    tuple[list[int], list[float], Exception | None]
        Tuple of (chunk_ids, distances, error). ``error`` is ``None`` when the
        search succeeds; otherwise it contains the triggering exception.
    """
    try:
        distances, ids = faiss_mgr.search(query_vector, k=limit)
    except RuntimeError as exc:
        return [], [], exc

    return ids[0].tolist(), distances[0].tolist(), None


def _hydrate_findings(
    context: ServiceContext,
    chunk_ids: Sequence[int],
    scores: Sequence[float],
) -> tuple[list[Finding], Exception | None]:
    """Hydrate FAISS search results from DuckDB.

    Parameters
    ----------
    context : ServiceContext
        Service context for accessing DuckDB catalog.
    chunk_ids : Sequence[int]
        Chunk identifiers from FAISS search.
    scores : Sequence[float]
        Similarity scores aligned with chunk_ids.

    Returns
    -------
    tuple[list[Finding], Exception | None]
        Findings constructed from the catalog and optional hydration exception.
    """
    findings: list[Finding] = []
    try:
        with context.open_catalog() as catalog:
            valid_ids = [int(chunk_id) for chunk_id in chunk_ids if chunk_id >= 0]
            if not valid_ids:
                return [], None

            records = catalog.query_by_ids(valid_ids)
            chunk_by_id = {int(record["id"]): record for record in records if "id" in record}

            for chunk_id, score in zip(chunk_ids, scores, strict=True):
                if chunk_id < 0:
                    continue
                chunk = chunk_by_id.get(int(chunk_id))
                if not chunk:
                    continue

                finding: Finding = {
                    "type": "usage",
                    "title": f"{Path(chunk['uri']).name} (score: {score:.3f})",
                    "location": {
                        "uri": chunk["uri"],
                        "start_line": chunk["start_line"],
                        "start_column": 0,
                        "end_line": chunk["end_line"],
                        "end_column": 0,
                    },
                    "snippet": chunk["preview"][:SNIPPET_PREVIEW_CHARS],
                    "score": float(score),
                    "why": f"Semantic similarity: {score:.3f}",
                }
                findings.append(finding)
    except (RuntimeError, OSError) as exc:
        return findings, exc

    return findings, None


def _error_envelope(
    error: KgFoundryError,
    *,
    limits: Sequence[str] | None,
    method: MethodInfo | None = None,
) -> AnswerEnvelope:
    """Build an error envelope including Problem Details metadata.

    Parameters
    ----------
    error : KgFoundryError
        Error to convert to envelope.
    limits : Sequence[str] | None
        Search limitations or warnings.
    method : MethodInfo | None, optional
        Retrieval method metadata. Defaults to None.

    Returns
    -------
    AnswerEnvelope
        Error envelope with Problem Details.
    """
    problem: ProblemDetails = error.to_problem_details(instance="semantic_search")
    with with_fields(
        LOGGER,
        component=COMPONENT_NAME,
        operation="semantic_search",
        error_code=error.code.value,
    ) as adapter:
        adapter.log(error.log_level, error.message, extra={"context": error.context})

    extras: dict[str, object] = {"problem": problem}
    if limits:
        extras["limits"] = list(limits)
    if method is not None:
        extras["method"] = method
    return _make_envelope(
        findings=[],
        answer=error.message,
        confidence=0.0,
        extras=extras,
    )


def _build_method(
    findings_count: int,
    requested_limit: int,
    effective_limit: int,
    start_time: float,
) -> MethodInfo:
    """Build method metadata for the response.

    Parameters
    ----------
    findings_count : int
        Number of findings returned.
    requested_limit : int
        Requested result limit.
    effective_limit : int
        Effective limit applied after clamping.
    start_time : float
        Search start time (monotonic clock).

    Returns
    -------
    MethodInfo
        Retrieval metadata describing semantic search coverage.
    """
    elapsed_ms = int((perf_counter() - start_time) * 1000)
    coverage = f"{findings_count}/{effective_limit} results in {elapsed_ms}ms"
    if requested_limit != effective_limit:
        coverage = f"{coverage} (requested {requested_limit})"
    return {
        "retrieval": ["semantic", "faiss"],
        "coverage": coverage,
    }


def _make_envelope(
    *,
    findings: Sequence[Finding],
    answer: str,
    confidence: float,
    extras: dict[str, object] | None = None,
) -> AnswerEnvelope:
    """Construct an AnswerEnvelope with optional metadata.

    Parameters
    ----------
    findings : Sequence[Finding]
        Search findings.
    answer : str
        Answer text.
    confidence : float
        Confidence score (0.0 to 1.0).
    extras : dict[str, object] | None, optional
        Additional envelope fields (for example ``limits``, ``method``, or
        ``problem`` metadata). Defaults to None.

    Returns
    -------
    AnswerEnvelope
        Response payload ready for MCP clients.
    """
    envelope: AnswerEnvelope = {
        "answer": answer,
        "query_kind": "semantic",
        "findings": list(findings),
        "confidence": confidence,
    }

    if extras:
        envelope.update(extras)

    return envelope


def _success_extras(
    limits: Sequence[str],
    findings_count: int,
    limit: int,
    start_time: float,
) -> dict[str, object]:
    """Build a success extras payload with optional limits metadata.

    Returns
    -------
    dict[str, object]
        Extras payload including method metadata and optional limits.
    """
    extras: dict[str, object] = {"method": _build_method(findings_count, limit, start_time)}
    if limits:
        extras["limits"] = list(limits)
    return extras


__all__ = ["semantic_search"]<|MERGE_RESOLUTION|>--- conflicted
+++ resolved
@@ -173,7 +173,6 @@
             )
 
         observation.mark_success()
-<<<<<<< HEAD
         extras: dict[str, object] = {}
         if limits_metadata:
             extras["limits"] = limits_metadata
@@ -184,8 +183,6 @@
             start_time,
         )
         success_answer = f"Found {len(findings)} semantically similar code chunks for: {query}"
-=======
->>>>>>> a7682f47
         return _make_envelope(
             findings=findings,
             answer=f"Found {len(findings)} semantically similar code chunks for: {query}",
