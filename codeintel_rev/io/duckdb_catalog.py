--- conflicted
+++ resolved
@@ -72,19 +72,9 @@
             raise RuntimeError(msg)
 
         parquet_pattern = str(self.vectors_dir / "**/*.parquet")
-<<<<<<< HEAD
-        relation = self.conn.sql("SELECT * FROM read_parquet(?)", params=[parquet_pattern])
-        relation.create_view("chunks", replace=True)
-=======
-
         if any(self.vectors_dir.rglob("*.parquet")):
-            safe_pattern = parquet_pattern.replace("'", "''")
-            self.conn.execute(
-                (
-                    "CREATE OR REPLACE VIEW chunks AS "
-                    f"SELECT * FROM read_parquet('{safe_pattern}')"
-                )
-            )
+            relation = self.conn.sql("SELECT * FROM read_parquet(?)", params=[parquet_pattern])
+            relation.create_view("chunks", replace=True)
             return
 
         self.conn.execute(
@@ -102,7 +92,6 @@
             WHERE 1 = 0
             """
         )
->>>>>>> 4b21fbfa
 
     def query_by_ids(self, ids: Sequence[int]) -> list[dict]:
         """Query chunks by their unique IDs.
