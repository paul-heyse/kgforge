--- conflicted
+++ resolved
@@ -8,6 +8,7 @@
 import logging
 import sys
 import types
+from collections.abc import Callable
 from pathlib import Path
 from typing import Any, Self, cast
 
@@ -148,10 +149,6 @@
     tmp_path: Path, monkeypatch: pytest.MonkeyPatch
 ) -> None:
     """Detail sections should include module and source links when available."""
-<<<<<<< HEAD
-=======
-
->>>>>>> 9b300341
     _install_mkdocs_stub(monkeypatch)
     module_name = MODULE_PATH
     sys.modules.pop(module_name, None)
@@ -174,14 +171,10 @@
 
     monkeypatch.setattr(module, "_load_registry", lambda: None)
     monkeypatch.setattr(module, "REPO_ROOT", tmp_path)
-    module._resolve_source_path.cache_clear()
-<<<<<<< HEAD
+    resolve_source_path = cast("Callable[..., object]", module._resolve_source_path)
+    resolve_source_path.cache_clear()
     monkeypatch.setattr(module, "REPO_URL", "https://example.invalid/repo")
     monkeypatch.setattr(module, "DEFAULT_BRANCH", "main")
-=======
-    module.REPO_URL = "https://example.invalid/repo"
-    module.DEFAULT_BRANCH = "main"
->>>>>>> 9b300341
 
     module.render_interface_catalog()
 
