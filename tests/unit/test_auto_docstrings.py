"""Tests for ``tools.auto_docstrings`` helpers."""

from __future__ import annotations

import ast
import importlib.util
import sys
from pathlib import Path

import pytest

ROOT = Path(__file__).resolve().parents[2]
MODULE_PATH = ROOT / "tools" / "auto_docstrings.py"

spec = importlib.util.spec_from_file_location("tools.auto_docstrings", MODULE_PATH)
assert spec and spec.loader  # pragma: no cover - module must load for tests
auto_docstrings = importlib.util.module_from_spec(spec)
sys.modules[spec.name] = auto_docstrings
spec.loader.exec_module(auto_docstrings)

_required_sections = auto_docstrings._required_sections
annotation_to_text = auto_docstrings.annotation_to_text
build_docstring = auto_docstrings.build_docstring
build_examples = auto_docstrings.build_examples
module_name_for = auto_docstrings.module_name_for
parameters_for = auto_docstrings.parameters_for
extended_summary = auto_docstrings.extended_summary
<<<<<<< HEAD
process_file = auto_docstrings.process_file
=======
detect_raises = auto_docstrings.detect_raises
>>>>>>> 541cc27d


@pytest.fixture()
def repo_layout(tmp_path: Path, monkeypatch: pytest.MonkeyPatch) -> Path:
    repo = tmp_path / "repo"
    src = repo / "src"
    docs_scripts = repo / "docs" / "_scripts"
    src.mkdir(parents=True)
    docs_scripts.mkdir(parents=True)

    monkeypatch.setattr(auto_docstrings, "REPO_ROOT", repo)
    monkeypatch.setattr(auto_docstrings, "SRC_ROOT", src)
    return repo


def test_module_name_for_src_package(repo_layout: Path) -> None:
    file_path = repo_layout / "src" / "kgfoundry_common" / "config.py"
    file_path.parent.mkdir(parents=True, exist_ok=True)
    file_path.write_text("", encoding="utf-8")

    module = module_name_for(file_path)

    assert module == "kgfoundry_common.config"


def test_module_name_for_src_dunder_init(repo_layout: Path) -> None:
    file_path = repo_layout / "src" / "kgfoundry_common" / "__init__.py"
    file_path.parent.mkdir(parents=True, exist_ok=True)
    file_path.write_text("", encoding="utf-8")

    module = module_name_for(file_path)

    assert module == "kgfoundry_common"


def test_module_name_for_non_src_files(repo_layout: Path) -> None:
    file_path = repo_layout / "docs" / "_scripts" / "render.py"
    file_path.write_text("", encoding="utf-8")

    module = module_name_for(file_path)

    assert module == "docs._scripts.render"


def _get_function(code: str) -> ast.FunctionDef:
    module = ast.parse(code)
    node = module.body[0]
    assert isinstance(node, ast.FunctionDef)
    return node


@pytest.mark.parametrize(
    ("name", "expected_fragment"),
    [
        ("__iter__", "Yield each element"),
        ("__eq__", "Compare the instance"),
        ("__pydantic_core_schema__", "schema object"),
        ("model_dump", "Serialise the model instance"),
    ],
)
def test_extended_summary_overrides(name: str, expected_fragment: str) -> None:
    """Ensure special members receive tailored extended summaries."""
    result = extended_summary("function", name, "pkg.module")

    assert expected_fragment in result


def test_build_docstring_appends_examples_for_public_function() -> None:
    node = _get_function(
        """
def do_stuff(value: int) -> str:
    return str(value)
"""
    )

    lines = build_docstring("function", node, "pkg.module")

    params = parameters_for(node)
    expected_tail = ["", *build_examples("pkg.module", "do_stuff", params, True)]

    assert lines[-(len(expected_tail) + 1) : -1] == expected_tail
    assert lines[-1] == '"""'


def test_build_docstring_skips_examples_for_private_function() -> None:
    node = _get_function(
        """
def _hidden(value: int) -> None:
    return None
"""
    )

    lines = build_docstring("function", node, "pkg.module")
    docstring = "\n".join(lines)

    assert "Examples" not in docstring


def test_required_sections_satisfied_by_generated_docstring() -> None:
    node = _get_function(
        """
def process(item: str, limit: int | None = None) -> str:
    return item
"""
    )

    lines = build_docstring("function", node, "pkg.module")
    docstring = "\n".join(lines)

    params = parameters_for(node)
    returns = annotation_to_text(node.returns)
    required = _required_sections("function", params, returns, [], True)

    for section in required:
        assert section in docstring


@pytest.mark.parametrize(
    "source, module_name, expected_lines",
    [
        (
            """
async def async_example(value: int) -> str:
    return str(value)
""",
            "pkg.sample",
            [
                ">>> from pkg.sample import async_example",
                ">>> result = async_example(...)",
                ">>> result  # doctest: +ELLIPSIS",
                "...",
            ],
        ),
        (
            """
def sync_example() -> None:
    pass
""",
            "pkg.sample",
            [
                ">>> sync_example()  # doctest: +ELLIPSIS",
            ],
        ),
    ],
)
def test_build_docstring_appends_examples(
    source: str, module_name: str, expected_lines: list[str]
) -> None:
    """Ensure Examples block is appended for functions and async functions."""
    node = ast.parse(source).body[0]
    doc_lines = build_docstring("function", node, module_name)

    assert "Examples" in doc_lines
    examples_index = doc_lines.index("Examples")
    assert doc_lines[examples_index + 1] == "--------"

    closing_index = len(doc_lines) - 1
    emitted_examples = doc_lines[examples_index + 2 : closing_index]
    for line in expected_lines:
        assert line in emitted_examples


<<<<<<< HEAD
def test_process_file_is_idempotent_for_init_method(repo_layout: Path) -> None:
    module_path = repo_layout / "src" / "pkg" / "example.py"
    module_path.parent.mkdir(parents=True, exist_ok=True)
    module_path.write_text(
        """
class Example:
    def __init__(self, value: int) -> None:
        self.value = value
""".strip()
        + "\n",
        encoding="utf-8",
    )

    assert process_file(module_path)
    original_contents = module_path.read_text(encoding="utf-8")

    assert not process_file(module_path)
    assert module_path.read_text(encoding="utf-8") == original_contents
=======
def test_detect_raises_ignores_nested_scopes() -> None:
    node = _get_function(
        """
def outer(flag: bool) -> None:
    if flag:
        raise ValueError("bad flag")

    def inner() -> None:
        raise RuntimeError("inner boom")

    class Inner:
        def method(self) -> None:
            raise KeyError("method boom")

    class WithBody:
        raise LookupError("class body boom")
"""
    )

    assert detect_raises(node) == ["ValueError"]
def test_process_file_preserves_single_blank_line_after_existing_docstring(
    repo_layout: Path,
) -> None:
    """Ensure processing preserves single spacer after an existing docstring."""
    target = repo_layout / "src" / "package" / "module.py"
    target.parent.mkdir(parents=True, exist_ok=True)
    target.write_text(
        """
def sample(value: int) -> int:
    return value
""".lstrip(),
        encoding="utf-8",
    )

    assert auto_docstrings.process_file(target)
    auto_docstrings.process_file(target)

    contents = target.read_text(encoding="utf-8").splitlines()
    def_index = next(i for i, line in enumerate(contents) if line.startswith("def sample"))
    delimiter_indices = [
        i for i in range(def_index + 1, len(contents)) if contents[i].strip() == '"""'
    ]
    assert len(delimiter_indices) >= 2
    closing_index = delimiter_indices[-1]

    assert contents[closing_index + 1].strip() == ""
    assert contents[closing_index + 2].strip() == "return value"
>>>>>>> 541cc27d
<|MERGE_RESOLUTION|>--- conflicted
+++ resolved
@@ -25,11 +25,7 @@
 module_name_for = auto_docstrings.module_name_for
 parameters_for = auto_docstrings.parameters_for
 extended_summary = auto_docstrings.extended_summary
-<<<<<<< HEAD
 process_file = auto_docstrings.process_file
-=======
-detect_raises = auto_docstrings.detect_raises
->>>>>>> 541cc27d
 
 
 @pytest.fixture()
@@ -192,7 +188,6 @@
         assert line in emitted_examples
 
 
-<<<<<<< HEAD
 def test_process_file_is_idempotent_for_init_method(repo_layout: Path) -> None:
     module_path = repo_layout / "src" / "pkg" / "example.py"
     module_path.parent.mkdir(parents=True, exist_ok=True)
@@ -211,7 +206,6 @@
 
     assert not process_file(module_path)
     assert module_path.read_text(encoding="utf-8") == original_contents
-=======
 def test_detect_raises_ignores_nested_scopes() -> None:
     node = _get_function(
         """
@@ -258,5 +252,4 @@
     closing_index = delimiter_indices[-1]
 
     assert contents[closing_index + 1].strip() == ""
-    assert contents[closing_index + 2].strip() == "return value"
->>>>>>> 541cc27d
+    assert contents[closing_index + 2].strip() == "return value"