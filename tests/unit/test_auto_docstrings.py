"""Tests for ``tools.auto_docstrings`` helpers."""

from __future__ import annotations

import ast
import importlib.util
import sys
from pathlib import Path
from textwrap import dedent

import pytest

ROOT = Path(__file__).resolve().parents[2]
MODULE_PATH = ROOT / "tools" / "auto_docstrings.py"

spec = importlib.util.spec_from_file_location("tools.auto_docstrings", MODULE_PATH)
assert spec and spec.loader  # pragma: no cover - module must load for tests
auto_docstrings = importlib.util.module_from_spec(spec)
sys.modules[spec.name] = auto_docstrings
spec.loader.exec_module(auto_docstrings)

_required_sections = auto_docstrings._required_sections
annotation_to_text = auto_docstrings.annotation_to_text
build_docstring = auto_docstrings.build_docstring
build_examples = auto_docstrings.build_examples
module_name_for = auto_docstrings.module_name_for
parameters_for = auto_docstrings.parameters_for
extended_summary = auto_docstrings.extended_summary
process_file = auto_docstrings.process_file


@pytest.fixture()
def repo_layout(tmp_path: Path, monkeypatch: pytest.MonkeyPatch) -> Path:
    repo = tmp_path / "repo"
    src = repo / "src"
    docs_scripts = repo / "docs" / "_scripts"
    src.mkdir(parents=True)
    docs_scripts.mkdir(parents=True)

    monkeypatch.setattr(auto_docstrings, "REPO_ROOT", repo)
    monkeypatch.setattr(auto_docstrings, "SRC_ROOT", src)
    return repo


def test_module_name_for_src_package(repo_layout: Path) -> None:
    file_path = repo_layout / "src" / "kgfoundry_common" / "config.py"
    file_path.parent.mkdir(parents=True, exist_ok=True)
    file_path.write_text("", encoding="utf-8")

    module = module_name_for(file_path)

    assert module == "kgfoundry_common.config"


def test_module_name_for_src_dunder_init(repo_layout: Path) -> None:
    file_path = repo_layout / "src" / "kgfoundry_common" / "__init__.py"
    file_path.parent.mkdir(parents=True, exist_ok=True)
    file_path.write_text("", encoding="utf-8")

    module = module_name_for(file_path)

    assert module == "kgfoundry_common"


def test_module_name_for_non_src_files(repo_layout: Path) -> None:
    file_path = repo_layout / "docs" / "_scripts" / "render.py"
    file_path.write_text("", encoding="utf-8")

    module = module_name_for(file_path)

    assert module == "docs._scripts.render"


def _get_function(code: str) -> ast.FunctionDef:
    module = ast.parse(code)
    node = module.body[0]
    assert isinstance(node, ast.FunctionDef)
    return node


@pytest.mark.parametrize(
    ("name", "expected_fragment"),
    [
        ("__iter__", "Yield each element"),
        ("__eq__", "Compare the instance for equality"),
        ("__pydantic_core_schema__", "schema object"),
        ("model_dump", "Serialise the model instance"),
    ],
)
def test_extended_summary_overrides(name: str, expected_fragment: str) -> None:
    """Ensure special members receive tailored extended summaries."""
    result = extended_summary("function", name, "pkg.module")

    assert expected_fragment in result


def test_build_docstring_appends_examples_for_public_function() -> None:
    node = _get_function(
        """
def do_stuff(value: int) -> str:
    return str(value)
"""
    )

    lines = build_docstring("function", node, "pkg.module")

    params = parameters_for(node)
    expected_tail = ["", *build_examples("pkg.module", "do_stuff", params, True)]

    assert lines[-(len(expected_tail) + 1) : -1] == expected_tail
    assert lines[-1] == '"""'


def test_build_docstring_skips_examples_for_private_function() -> None:
    node = _get_function(
        """
def _hidden(value: int) -> None:
    return None
"""
    )

    lines = build_docstring("function", node, "pkg.module")
    docstring = "\n".join(lines)

    assert "Examples" not in docstring


def test_required_sections_satisfied_by_generated_docstring() -> None:
    node = _get_function(
        """
def process(item: str, limit: int | None = None) -> str:
    return item
"""
    )

    lines = build_docstring("function", node, "pkg.module")
    docstring = "\n".join(lines)

    params = parameters_for(node)
    returns = annotation_to_text(node.returns)
    markers = _required_sections("function", params, returns, [], node.name)
    required = _required_sections("function", params, returns, [], True)

    assert markers
    for marker in markers:
        assert marker in docstring


@pytest.mark.parametrize(
    "source, module_name, expected_lines",
    [
        (
            """
async def async_example(value: int) -> str:
    return str(value)
""",
            "pkg.sample",
            [
                ">>> from pkg.sample import async_example",
                ">>> result = async_example(...)",
                ">>> result  # doctest: +ELLIPSIS",
                "...",
            ],
        ),
        (
            """
def sync_example() -> None:
    pass
""",
            "pkg.sample",
            [
                ">>> sync_example()  # doctest: +ELLIPSIS",
            ],
        ),
    ],
)
def test_build_docstring_appends_examples(
    source: str, module_name: str, expected_lines: list[str]
) -> None:
    """Ensure Examples block is appended for functions and async functions."""
    node = ast.parse(source).body[0]
    doc_lines = build_docstring("function", node, module_name)

    assert "Examples" in doc_lines
    examples_index = doc_lines.index("Examples")
    assert doc_lines[examples_index + 1] == "--------"

    closing_index = len(doc_lines) - 1
    emitted_examples = doc_lines[examples_index + 2 : closing_index]
    for line in expected_lines:
        assert line in emitted_examples


<<<<<<< HEAD
def test_build_examples_skip_optional_parameters_while_showing_variadics() -> None:
    node = _get_function(
        """
def sample(
    required: int,
    optional: int | None = None,
    *values: int,
    kw_required: str,
    kw_optional: str | None = None,
    **extras: str,
) -> int:
    return required
"""
    )

    params = parameters_for(node)
    examples = build_examples("pkg.module", "sample", params, True)

    invocation_line = next(line for line in examples if line.startswith(">>> result = sample"))

    assert ">>> result = sample(..., ..., *values, **extras)" == invocation_line
    assert any(not param.required for param in params if not param.name.startswith("*"))
=======
def test_process_file_preserves_curated_docstring_without_examples(
    repo_layout: Path,
) -> None:
    module = repo_layout / "src" / "pkg" / "curated.py"
    module.parent.mkdir(parents=True, exist_ok=True)
    original = (
        dedent(
            '''
            def curated(value: int) -> list[str]:
                """Return curated values.

                Parameters
                ----------
                value : int
                    Provide rich guidance for the caller.

                Returns
                -------
                list[str]
                    A carefully filtered collection.
                """
                return []
            '''
        ).strip()
        + "\n"
    )
    module.write_text(original, encoding="utf-8")

    changed = process_file(module)

    updated = module.read_text(encoding="utf-8")
    assert "Return curated values." in updated
    assert "Provide rich guidance for the caller." in updated
    assert "Description for ``value``." not in updated


def test_process_file_preserves_docstring_with_list_and_dict_mentions(
    repo_layout: Path,
) -> None:
    module = repo_layout / "src" / "pkg" / "collections_notes.py"
    module.parent.mkdir(parents=True, exist_ok=True)
    original = (
        dedent(
            '''
            def describe(records: list[dict[str, str]]) -> None:
                """Explain how list and dict collections interact.

                The curated docstring references list and dict intentionally and
                should not be replaced by the fallback generator.
                """
                return None
            '''
        ).strip()
        + "\n"
    )
    module.write_text(original, encoding="utf-8")

    changed = process_file(module)

    updated = module.read_text(encoding="utf-8")
    assert "Explain how list and dict collections interact." in updated
    assert "should not be replaced by the fallback generator." in updated
    assert "Description for ``records``." not in updated
def test_process_file_is_idempotent_for_init_method(repo_layout: Path) -> None:
    module_path = repo_layout / "src" / "pkg" / "example.py"
    module_path.parent.mkdir(parents=True, exist_ok=True)
    module_path.write_text(
        """
class Example:
    def __init__(self, value: int) -> None:
        self.value = value
""".strip()
        + "\n",
        encoding="utf-8",
    )

    assert process_file(module_path)
    original_contents = module_path.read_text(encoding="utf-8")

    assert not process_file(module_path)
    assert module_path.read_text(encoding="utf-8") == original_contents
def test_detect_raises_ignores_nested_scopes() -> None:
    node = _get_function(
        """
def outer(flag: bool) -> None:
    if flag:
        raise ValueError("bad flag")

    def inner() -> None:
        raise RuntimeError("inner boom")

    class Inner:
        def method(self) -> None:
            raise KeyError("method boom")

    class WithBody:
        raise LookupError("class body boom")
"""
    )

    assert detect_raises(node) == ["ValueError"]
def test_process_file_preserves_single_blank_line_after_existing_docstring(
    repo_layout: Path,
) -> None:
    """Ensure processing preserves single spacer after an existing docstring."""
    target = repo_layout / "src" / "package" / "module.py"
    target.parent.mkdir(parents=True, exist_ok=True)
    target.write_text(
        """
def sample(value: int) -> int:
    return value
""".lstrip(),
        encoding="utf-8",
    )

    assert auto_docstrings.process_file(target)
    auto_docstrings.process_file(target)

    contents = target.read_text(encoding="utf-8").splitlines()
    def_index = next(i for i, line in enumerate(contents) if line.startswith("def sample"))
    delimiter_indices = [
        i for i in range(def_index + 1, len(contents)) if contents[i].strip() == '"""'
    ]
    assert len(delimiter_indices) >= 2
    closing_index = delimiter_indices[-1]

    assert contents[closing_index + 1].strip() == ""
    assert contents[closing_index + 2].strip() == "return value"
>>>>>>> 30f16a03
<|MERGE_RESOLUTION|>--- conflicted
+++ resolved
@@ -191,7 +191,6 @@
         assert line in emitted_examples
 
 
-<<<<<<< HEAD
 def test_build_examples_skip_optional_parameters_while_showing_variadics() -> None:
     node = _get_function(
         """
@@ -214,7 +213,6 @@
 
     assert ">>> result = sample(..., ..., *values, **extras)" == invocation_line
     assert any(not param.required for param in params if not param.name.startswith("*"))
-=======
 def test_process_file_preserves_curated_docstring_without_examples(
     repo_layout: Path,
 ) -> None:
@@ -342,5 +340,4 @@
     closing_index = delimiter_indices[-1]
 
     assert contents[closing_index + 1].strip() == ""
-    assert contents[closing_index + 2].strip() == "return value"
->>>>>>> 30f16a03
+    assert contents[closing_index + 2].strip() == "return value"