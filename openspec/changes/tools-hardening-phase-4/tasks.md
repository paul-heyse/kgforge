## 1. Governance & Baseline

- [x] 1.1 Refactor `tools/__init__.py` to import concrete modules directly, define an explicit `__all__`, and add PEP 257-compliant docstrings that reference the exception taxonomy and Problem Details sample payload.
  - [x] 1.1.a Replace statements such as `from tools import codemods as codemods` with explicit absolute imports (`from tools import codemods` or `from . import codemods`) to avoid recursive package initialisation; ensure imports are grouped stdlib/third-party/first-party before populating `__all__`.
  - [x] 1.1.b Assemble a `PUBLIC_EXPORTS` mapping that enumerates re-exported helpers from `tools._shared`, `tools.docs`, `tools.docstring_builder`, and `tools.navmap`; rebuild `__all__` from this mapping so only intentional symbols are exported.
  - [x] 1.1.c Add a module docstring summarising the contract, linking to `schema/examples/tools/problem_details/tool-execution-error.json` (create the example if it does not exist) and `kgfoundry_common.errors` for taxonomy references.
  - [x] 1.1.d Ensure every newly re-exported symbol has an inline `typing.Annotated` or descriptive alias when necessary (e.g., `ToolExecutionError = _proc.ToolExecutionError`) so Sphinx/autoapi renders accurate documentation.
  - [x] 1.1.e Update `stubs/tools/__init__.pyi` to mirror the curated `__all__`, using precise types from the source modules instead of `Any`.
- [x] 1.2 Apply the same restructuring to `tools/docs/__init__.py`, ensuring only supported entry points are exported and documented.
  - [x] 1.2.a Switch to explicit imports (`from tools.docs import build_graphs`) and build a sorted `__all__` list that matches runtime exports exactly.
  - [x] 1.2.b Add PEP 257 docstrings that describe each exported builder (catalog, portal renderer, analytics) and reference the Problem Details example for failure envelopes.
  - [x] 1.2.c Update `stubs/tools/docs/__init__.pyi` to expose the same symbol set with concrete return types (e.g., `def build_agent_catalog(...) -> CatalogBuildResult`).
  - [x] 1.2.d Validate that consumers under `tests/tools` and `tools/navmap` import only documented names; adjust call sites if new module boundaries require relocation.
<<<<<<< HEAD
- [x] 1.3 Extract domain-layer orchestrators from oversized adapters such as `tools/docstring_builder/cli.py`, keeping CLI modules thin shims that delegate to pure orchestration modules.
  - [x] 1.3.a Create a new `tools/docstring_builder/orchestrator.py` module that owns `_execute_pipeline`, `_run`, `_process_file`, docfacts reconciliation, and baseline/git helpers; define typed request/response dataclasses (`DocstringBuildRequest`, `DocstringBuildResult`).
  - [x] 1.3.b Move input normalisation helpers (`_normalize_input_path`, `_resolve_ignore_patterns`, `_select_files`) into a focused utility module (e.g., `tools/docstring_builder/io.py`) so they can be reused by automation without importing argparse.
  - [x] 1.3.c Rewrite `tools/docstring_builder/cli.py` to build the argument parser, map subcommands to orchestrator entry points, and format CLI envelopes only—no direct filesystem or subprocess calls.
  - [x] 1.3.d Update module-level constants (e.g., `CACHE_PATH`, `DOCFACTS_PATH`) to live in a dedicated `tools/docstring_builder/paths.py` so orchestrator tests can substitute paths without patching globals.
  - [x] 1.3.e Ensure CLI adapters return `ExitStatus` values produced by orchestrator results; refactor JSON output/Problem Details rendering into a helper (`render_cli_result`) housed alongside the orchestrator.
- [x] 1.4 Update `tools/make_importlinter.py` contracts so adapter layers cannot import back into domain or shared internals, enforcing the new layering.
  - [x] 1.4.a Extend `_build_template` to emit explicit layered contracts for `tools.docstring_builder` (`adapters > orchestrator > domain > shared`), `tools.docs`, and `tools.navmap` packages.
  - [x] 1.4.b Modify `main()` so it can write multiple contracts (one per package) into `.importlinter`, including sections that forbid adapter modules from importing `_shared` internals directly.
  - [x] 1.4.c Add a thin wrapper under `tools/lint/` or `Makefile` to run `python tools/make_importlinter.py --check`, ensuring CI enforces the new contracts.
  - [x] 1.4.d Update `stubs/tools/make_importlinter.pyi` (if present) or create one so mypy recognises the new function signatures.
=======
- [ ] 1.3 Extract domain-layer orchestrators from oversized adapters such as `tools/docstring_builder/cli.py`, keeping CLI modules thin shims that delegate to pure orchestration modules.
  - [ ] 1.3.a Create a new `tools/docstring_builder/orchestrator.py` module that owns `_execute_pipeline`, `_run`, `_process_file`, docfacts reconciliation, and baseline/git helpers; define typed request/response dataclasses (`DocstringBuildRequest`, `DocstringBuildResult`).
  - [ ] 1.3.b Move input normalisation helpers (`_normalize_input_path`, `_resolve_ignore_patterns`, `_select_files`) into a focused utility module (e.g., `tools/docstring_builder/io.py`) so they can be reused by automation without importing argparse.
  - [ ] 1.3.c Rewrite `tools/docstring_builder/cli.py` to build the argument parser, map subcommands to orchestrator entry points, and format CLI envelopes only—no direct filesystem or subprocess calls.
  - [ ] 1.3.d Update module-level constants (e.g., `CACHE_PATH`, `DOCFACTS_PATH`) to live in a dedicated `tools/docstring_builder/paths.py` so orchestrator tests can substitute paths without patching globals.
  - [ ] 1.3.e Ensure CLI adapters return `ExitStatus` values produced by orchestrator results; refactor JSON output/Problem Details rendering into a helper (`render_cli_result`) housed alongside the orchestrator.
- [ ] 1.4 Update `tools/make_importlinter.py` contracts so adapter layers cannot import back into domain or shared internals, enforcing the new layering.
  - [ ] 1.4.a Extend `_build_template` to emit explicit layered contracts for `tools.docstring_builder` (`adapters > orchestrator > domain > shared`), `tools.docs`, and `tools.navmap` packages.
  - [ ] 1.4.b Modify `main()` so it can write multiple contracts (one per package) into `.importlinter`, including sections that forbid adapter modules from importing `_shared` internals directly.
  - [ ] 1.4.c Add a thin wrapper under `tools/lint/` or `Makefile` to run `python tools/make_importlinter.py --check`, ensuring CI enforces the new contracts.
  - [ ] 1.4.d Update `stubs/tools/make_importlinter.pyi` (if present) or create one so mypy recognises the new function signatures.
>>>>>>> c01199c7

## 2. Type Safety & Data Contracts

- [ ] 2.1 Introduce or extend typed domain models (msgspec structs, dataclasses, or PEP 695 generics) for CLI envelopes, docstring edits, navmap documents, and analytics payloads, replacing `dict[str, Any]` surfaces.
  - [ ] 2.1.a Expand `tools/docstring_builder/models.py` with value objects for harvested symbols, IR edits, CLI results, and cache summaries; ensure each struct exposes `model_dump()` helpers for JSON schema generation.
  - [ ] 2.1.b Promote the dataclasses in `tools/docs/build_agent_catalog.py` (`SymbolRecord`, `ModuleRecord`, etc.) into a new `tools/docs/catalog_models.py` module built on msgspec structs or frozen dataclasses with explicit field types.
  - [ ] 2.1.c Replace ad-hoc dict usage in `tools/navmap/repair_navmaps.py`, `tools/navmap/build_navmap.py`, and `tools/navmap/strip_navmap_sections.py` with typed models from `tools/navmap/document_models.py` and newly introduced patch/edit structs.
  - [ ] 2.1.d Ensure analytics payloads use `AgentAnalyticsDocument` exclusively; remove `dict[str, Any]` handling in `tools/docs/build_agent_analytics.py` by returning typed objects.
- [ ] 2.2 Replace legacy payload construction sites to use the new models, ensuring conversions handle legacy inputs while eliminating redundant `# type: ignore` usage.
  - [ ] 2.2.a Introduce migration helpers (`from_legacy_docfacts`, `from_legacy_navmap`) that accept existing dict payloads, validate them, and return typed structs; call these helpers wherever legacy input is expected.
  - [ ] 2.2.b Update CLI envelopes (`tools/docstring_builder/cli.py`, `tools/navmap/repair_navmaps.py`) to construct responses via `CliEnvelopeBuilder` and new typed models, removing casts and inlined JSON dumps.
  - [ ] 2.2.c Delete unused `# type: ignore` pragmas uncovered during refactors and ensure msgspec struct instantiation is fully typed.
  - [ ] 2.2.d Update manifest writers (`tools/docstring_builder/cache`, `tools/docs/build_agent_catalog`) to serialise typed models through a shared helper instead of `json.dumps(payload)`, guaranteeing schema compliance.
- [ ] 2.3 Enhance `tools/_shared/schema.py` so models can emit JSON Schema 2020‑12 definitions, wiring generation hooks where schemas need to stay in sync with code.
  - [ ] 2.3.a Add functions such as `render_schema(model: type[Struct], name: str) -> dict[str, object]` and `write_schema(model: type[Struct], destination: Path)` leveraging msgspec or pydantic schema generation.
  - [ ] 2.3.b Update schema-producing commands (`tools/docstring_builder/cli`, `tools/docs/export_schemas.py`) to delegate schema dumps to the shared helper, keeping IDs/versions consistent.
  - [ ] 2.3.c Store generated schema metadata (version, checksum) alongside the files so future changes can detect drift automatically.
  - [ ] 2.3.d Add convenience validators (`validate_struct_payload(payload: Mapping[str, object], model: type[Struct])`) to reduce repeated casting logic across modules.
- [ ] 2.4 Provide typed facades or local stubs under `stubs/tools/**` for third-party integrations (`pydot`, `click`, `libcst`, etc.), removing `Any` from decorators and visitors.
  - [ ] 2.4.a Author `stubs/pydot/__init__.pyi` that covers the subset used by `tools/docs/build_graphs.py` (Graph, Node, Edge, write functions) and update the module to annotate return types accordingly.
  - [ ] 2.4.b Extend existing `stubs/libcst` to include builder utilities referenced by `tools/codemods` and `tools/docstring_builder/apply.py`, eliminating casts in visitors.
  - [ ] 2.4.c Add thin wrappers in runtime code (e.g., `tools/docs/graph_io.py`) where third-party APIs are particularly dynamic, exposing typed Protocols for mypy/pyrefly.
  - [ ] 2.4.d Ensure the stub packages ship with `py.typed` markers and are referenced from `pyproject.toml` so downstream installs remain type-safe.
- [ ] 2.5 Normalize time and path handling across tooling modules to use `pathlib.Path`, timezone-aware `datetime`, and `decimal.Decimal` where precision matters.
  - [ ] 2.5.a Replace naive timestamp generation in `tools/docs/build_agent_catalog.py` and `tools/docstring_builder/cli.py` with helpers that call `datetime.now(tz=UTC)`.
  - [ ] 2.5.b Audit all path manipulations (especially `_normalize_input_path`, `build_agent_catalog` file walkers, navmap repair utilities) to use `Path` joins rather than string concatenation, adding allowlist enforcement where necessary.
  - [ ] 2.5.c Where analytics or metrics handle ratios/percentages, adopt `Decimal` to avoid floating-point drift; extend typed models accordingly.
  - [ ] 2.5.d Update schema and manifest writers to serialise `Path` and `Decimal` types via canonical string formats.

## 3. Error Handling, Logging, Observability, Idempotency

- [ ] 3.1 Harden `tools._shared.proc.run_tool` to route all subprocess execution through a single wrapper that enforces timeouts, sanitizes environments, and raises typed exceptions.
  - [ ] 3.1.a Introduce a `contextvars.ContextVar[str]` (e.g., `TOOL_OPERATION_ID`) in a new `tools._shared.context` module; initialise it in `run_tool` when missing.
  - [ ] 3.1.b Refactor environment sanitisation to accept allowlists/denylists injected via `ToolRuntimeSettings`, ensuring secrets are excluded by default.
  - [ ] 3.1.c Guarantee all exceptions raised within `run_tool` use `raise ... from exc` and attach Problem Details instances including operation ID, cwd, and command.
  - [ ] 3.1.d Expose a streaming interface (generator or callback) for stdout/stderr if required by adapters, while keeping the synchronous API backward compatible.
- [ ] 3.2 Thread correlation data via `contextvars` so `StructuredLoggerAdapter` instances, metrics, and traces include operation identifiers automatically.
  - [ ] 3.2.a Update `tools._shared.logging.with_fields` to automatically inject the operation ID from the context var when present.
  - [ ] 3.2.b Extend `Tools._shared.metrics.observe_tool_run` to accept an optional correlation ID argument and default to the context variable value; propagate it into metric labels and OpenTelemetry span attributes.
  - [ ] 3.2.c Add helpers (`push_operation_context`, `pop_operation_context`) and use them in orchestrators (docstring builder, navmap, docs) before invoking subprocesses.
- [ ] 3.3 Extend `tools._shared.metrics` to expose Prometheus counters/histograms and OpenTelemetry spans through injectable factories, ensuring all tool run outcomes emit consistent telemetry.
  - [ ] 3.3.a Parameterise metric factories so tests can supply stub implementations; default to lazy-loading `prometheus_client`/OpenTelemetry at runtime.
  - [ ] 3.3.b Emit additional labels (operation, correlation ID, retry count) and ensure span status is set correctly on failure.
  - [ ] 3.3.c Record observations in orchestrators (docstring builder, navmap repair, docs builders) through a shared helper (`record_tool_result`) to reduce copy/paste logic.
- [ ] 3.4 Standardize exception taxonomy across tooling (e.g., `ToolExecutionError`, `CatalogBuildError`) so every failure emits RFC 9457 Problem Details payloads and retry guidance.
  - [ ] 3.4.a Create `tools/_shared/exceptions.py` housing base classes (`ToolingError`, `ToolExecutionError`, `CatalogBuildError`, `NavmapError`) with constructors that accept Problem Details and cause metadata.
  - [ ] 3.4.b Update modules currently defining bespoke exceptions (`tools/docs/errors.py`, docstring builder models) to inherit from the shared base and populate Problem Details consistently.
  - [ ] 3.4.c Provide serializer helpers so CLI envelopes can embed Problem Details without duplicating typing logic.
  - [ ] 3.4.d Replace direct `ProblemDetailsDict` assembly scattered across modules with calls to `tools._shared.problem_details.build_tool_problem_details` or new specialised builders.
- [ ] 3.5 Implement retry-aware wrappers for idempotent tooling operations, guaranteeing repeated invocations converge without unintended side effects.
  - [ ] 3.5.a Add `run_tool_with_retry` to `tools._shared.proc`, supporting configurable retry counts/backoff and raising the same typed exceptions upon exhaustion.
  - [ ] 3.5.b Audit docstring builder, navmap repair, and docs generation entry points to identify idempotent operations; wrap those subprocess invocations with the retry helper.
  - [ ] 3.5.c Record retry attempts in structured logs/metrics to aid SRE dashboards.
  - [ ] 3.5.d Document retry eligibility within each orchestrator to avoid accidental retries of non-idempotent commands (e.g., `git commit`).

## 4. Security, Configuration, & Supply Chain

- [ ] 4.1 Promote `tools._shared.settings` to a canonical `pydantic_settings` hub that hydrates environment variables, validates eagerly, and surfaces structured errors for missing or malformed configuration.
  - [ ] 4.1.a Extend `ToolRuntimeSettings` with fields for metrics/tracing endpoints, default working directories, and subprocess allowlists; ensure validators coerce comma-separated lists into tuples.
  - [ ] 4.1.b Provide a `get_settings(namespace: str)` helper that caches per-namespace settings (e.g., `docbuilder`, `docs`, `navmap`) derived from environment variable prefixes.
  - [ ] 4.1.c Update orchestrators and adapters to request settings through the helper instead of reading environment variables directly.
  - [ ] 4.1.d Emit structured `SettingsError` Problem Details that include the namespace, missing fields, and remediation guidance.
- [ ] 4.2 Audit all file/URL inputs handled by tooling, enforcing allowlists and `resolve_path` guards to prevent traversal or injection vectors.
  - [ ] 4.2.a Harden `_normalize_input_path` in `tools/docstring_builder/cli.py` (or its relocated utility module) to require paths within the repository root and reject `..` segments.
  - [ ] 4.2.b Apply similar guards to navmap repair inputs, docs builders (which read configuration files), and `tools/lint/add_gpu_header.py` (which edits files under `tests/`).
  - [ ] 4.2.c Introduce central helpers (`require_workspace_file`, `require_workspace_directory`) in `tools._shared.validation` and replace local checks with these helpers.
  - [ ] 4.2.d Sanitize any URL inputs (e.g., link policies in `build_agent_catalog.py`) by parsing via `urllib.parse` and validating allowed schemes (`https`, `vscode-remote`).
- [ ] 4.3 Replace any unsafe YAML/JSON loading or dependency handling with safe alternatives, and keep dependency gating (`uv run pip-audit`, secret scanning) wired into the tooling workflow.
  - [ ] 4.3.a Ensure all YAML loads use `yaml.safe_load` (already true in most modules) and centralise the helper in `tools._shared.serialization` with schema validation hooks.
  - [ ] 4.3.b Add a `tools._shared.security` module exposing `run_pip_audit()` and `scan_for_secrets()` wrappers that call `run_tool` with hardened settings; invoke these wrappers from packaging or release scripts.
  - [ ] 4.3.c Update build scripts (`tools/docs/build_artifacts.py`, `tools/validate_gallery.py`) to validate external JSON against schemas using the enhanced `validate_struct_payload` helper.
  - [ ] 4.3.d Document required security commands in module docstrings (e.g., `tools/lint/__init__.py`) so automation can rely on them without reading ancillary docs.

## 5. Verification Loop

- [ ] 5.1 After completing each tranche of refactors above, run `uv run ruff check --fix`, `uv run pyrefly check`, and `uv run mypy --config-file mypy.ini` and ensure that all code blocks you made edits too are error free.
<|MERGE_RESOLUTION|>--- conflicted
+++ resolved
@@ -11,7 +11,6 @@
   - [x] 1.2.b Add PEP 257 docstrings that describe each exported builder (catalog, portal renderer, analytics) and reference the Problem Details example for failure envelopes.
   - [x] 1.2.c Update `stubs/tools/docs/__init__.pyi` to expose the same symbol set with concrete return types (e.g., `def build_agent_catalog(...) -> CatalogBuildResult`).
   - [x] 1.2.d Validate that consumers under `tests/tools` and `tools/navmap` import only documented names; adjust call sites if new module boundaries require relocation.
-<<<<<<< HEAD
 - [x] 1.3 Extract domain-layer orchestrators from oversized adapters such as `tools/docstring_builder/cli.py`, keeping CLI modules thin shims that delegate to pure orchestration modules.
   - [x] 1.3.a Create a new `tools/docstring_builder/orchestrator.py` module that owns `_execute_pipeline`, `_run`, `_process_file`, docfacts reconciliation, and baseline/git helpers; define typed request/response dataclasses (`DocstringBuildRequest`, `DocstringBuildResult`).
   - [x] 1.3.b Move input normalisation helpers (`_normalize_input_path`, `_resolve_ignore_patterns`, `_select_files`) into a focused utility module (e.g., `tools/docstring_builder/io.py`) so they can be reused by automation without importing argparse.
@@ -23,19 +22,6 @@
   - [x] 1.4.b Modify `main()` so it can write multiple contracts (one per package) into `.importlinter`, including sections that forbid adapter modules from importing `_shared` internals directly.
   - [x] 1.4.c Add a thin wrapper under `tools/lint/` or `Makefile` to run `python tools/make_importlinter.py --check`, ensuring CI enforces the new contracts.
   - [x] 1.4.d Update `stubs/tools/make_importlinter.pyi` (if present) or create one so mypy recognises the new function signatures.
-=======
-- [ ] 1.3 Extract domain-layer orchestrators from oversized adapters such as `tools/docstring_builder/cli.py`, keeping CLI modules thin shims that delegate to pure orchestration modules.
-  - [ ] 1.3.a Create a new `tools/docstring_builder/orchestrator.py` module that owns `_execute_pipeline`, `_run`, `_process_file`, docfacts reconciliation, and baseline/git helpers; define typed request/response dataclasses (`DocstringBuildRequest`, `DocstringBuildResult`).
-  - [ ] 1.3.b Move input normalisation helpers (`_normalize_input_path`, `_resolve_ignore_patterns`, `_select_files`) into a focused utility module (e.g., `tools/docstring_builder/io.py`) so they can be reused by automation without importing argparse.
-  - [ ] 1.3.c Rewrite `tools/docstring_builder/cli.py` to build the argument parser, map subcommands to orchestrator entry points, and format CLI envelopes only—no direct filesystem or subprocess calls.
-  - [ ] 1.3.d Update module-level constants (e.g., `CACHE_PATH`, `DOCFACTS_PATH`) to live in a dedicated `tools/docstring_builder/paths.py` so orchestrator tests can substitute paths without patching globals.
-  - [ ] 1.3.e Ensure CLI adapters return `ExitStatus` values produced by orchestrator results; refactor JSON output/Problem Details rendering into a helper (`render_cli_result`) housed alongside the orchestrator.
-- [ ] 1.4 Update `tools/make_importlinter.py` contracts so adapter layers cannot import back into domain or shared internals, enforcing the new layering.
-  - [ ] 1.4.a Extend `_build_template` to emit explicit layered contracts for `tools.docstring_builder` (`adapters > orchestrator > domain > shared`), `tools.docs`, and `tools.navmap` packages.
-  - [ ] 1.4.b Modify `main()` so it can write multiple contracts (one per package) into `.importlinter`, including sections that forbid adapter modules from importing `_shared` internals directly.
-  - [ ] 1.4.c Add a thin wrapper under `tools/lint/` or `Makefile` to run `python tools/make_importlinter.py --check`, ensuring CI enforces the new contracts.
-  - [ ] 1.4.d Update `stubs/tools/make_importlinter.pyi` (if present) or create one so mypy recognises the new function signatures.
->>>>>>> c01199c7
 
 ## 2. Type Safety & Data Contracts
 
