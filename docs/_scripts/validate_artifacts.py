--- conflicted
+++ resolved
@@ -151,15 +151,12 @@
     codec: Callable[[object], object]
 
 
-<<<<<<< HEAD
 def _resolve_schema(name: str) -> Path:
     """Return the absolute path to a documentation schema file."""
     return SCHEMA_ROOT / name
-=======
 def _schema_path(filename: str) -> Path:
     """Return the absolute path to a docs schema file."""
     return ENV.root / "schema" / "docs" / filename
->>>>>>> 66378fb8
 
 
 def validate_symbol_index(path: Path) -> SymbolIndexArtifacts:
@@ -191,11 +188,8 @@
         message = f"Failed to parse symbol index: {e}"
         raise ArtifactValidationError(message, artifact_name="symbols.json") from e
 
-<<<<<<< HEAD
     schema = _resolve_schema("symbol-index.schema.json")
-=======
     schema = _schema_path("symbol-index.schema.json")
->>>>>>> 66378fb8
     try:
         validate_against_schema(symbol_index_to_payload(artifacts), schema, artifact="symbols.json")
     except ToolExecutionError as e:
@@ -237,11 +231,8 @@
         message = f"Failed to parse symbol delta: {e}"
         raise ArtifactValidationError(message, artifact_name="symbols.delta.json") from e
 
-<<<<<<< HEAD
     schema = _resolve_schema("symbol-delta.schema.json")
-=======
     schema = _schema_path("symbol-delta.schema.json")
->>>>>>> 66378fb8
     try:
         validate_against_schema(
             symbol_delta_to_payload(payload), schema, artifact="symbols.delta.json"
