"""Overview of faiss adapter.

This module bundles faiss adapter logic for the kgfoundry stack. It groups related helpers so
downstream packages can import a single cohesive namespace. Refer to the functions and classes below
for implementation specifics.
"""


from __future__ import annotations

from dataclasses import dataclass
from pathlib import Path
from typing import Any, Final, cast

import duckdb
import numpy as np
from numpy.typing import NDArray

from kgfoundry_common.navmap_types import NavMap

__all__ = ["DenseVecs", "FaissAdapter", "VecArray"]

__navmap__: Final[NavMap] = {
    "title": "search_api.faiss_adapter",
    "synopsis": "Dense retrieval utilities that wrap FAISS with DuckDB persistence.",
    "exports": __all__,
    "sections": [
        {
            "id": "public-api",
            "title": "Public API",
            "symbols": ["DenseVecs", "FaissAdapter", "VecArray"],
        },
    ],
    "module_meta": {
        "owner": "@search-api",
        "stability": "experimental",
        "since": "0.2.0",
    },
    "symbols": {
        "DenseVecs": {
            "owner": "@search-api",
            "stability": "experimental",
            "since": "0.2.0",
        },
        "FaissAdapter": {
            "owner": "@search-api",
            "stability": "experimental",
            "since": "0.2.0",
        },
        "VecArray": {
            "owner": "@search-api",
            "stability": "experimental",
            "since": "0.2.0",
        },
    },
}

try:
    try:
        from libcuvs import load_library as _load_cuvs

        _load_cuvs()
    except Exception:
        pass
    import faiss

    HAVE_FAISS = True
except Exception:  # pragma: no cover - exercised when FAISS is unavailable
    faiss = None
    HAVE_FAISS = False


type VecArray = NDArray[np.float32]
type IndexArray = NDArray[np.int64]


# [nav:anchor VecArray]


# [nav:anchor DenseVecs]
@dataclass
class DenseVecs:
    """Model the DenseVecs.

    Represent the densevecs data structure used throughout the project. The class encapsulates
    behaviour behind a well-defined interface for collaborating components. Instances are typically
    created by factories or runtime orchestrators documented nearby.
    """
    

    ids: list[str]
    mat: VecArray


# [nav:anchor FaissAdapter]
class FaissAdapter:
    """Model the FaissAdapter.

    Represent the faissadapter data structure used throughout the project. The class encapsulates
    behaviour behind a well-defined interface for collaborating components. Instances are typically
    created by factories or runtime orchestrators documented nearby.
    """
    

    def __init__(
        self,
        db_path: str,
        factory: str = "OPQ64,IVF8192,PQ64",
        metric: str = "ip",
    ) -> None:
        """Compute init.

        Initialise a new instance with validated parameters. The constructor prepares internal state and coordinates any setup required by the class. Subclasses should call ``super().__init__`` to keep validation and defaults intact.

        Parameters
        ----------
        db_path : str
            Description for ``db_path``.
        factory : str, optional, default='OPQ64,IVF8192,PQ64'
            Description for ``factory``.
        metric : str, optional, default='ip'
            Description for ``metric``.
        """
        
        
        
<<<<<<< HEAD
        
=======
>>>>>>> 30f16a03
        self.db_path = db_path
        self.factory = factory
        self.metric = metric
        self.index: Any | None = None
        self.idmap: list[str] | None = None
        self.vecs: DenseVecs | None = None

    def _load_dense_parquet(self) -> DenseVecs:
        """Compute load dense parquet.

        Carry out the load dense parquet operation.

        Returns
        -------
        DenseVecs
            Description of return value.

        Raises
        ------
        RuntimeError
            Raised when validation fails.
        """
        if not Path(self.db_path).exists():
            message = "DuckDB registry not found"
            raise RuntimeError(message)
        con = duckdb.connect(self.db_path)
        try:
            dense_run = con.execute(
                "SELECT parquet_root, dim FROM dense_runs ORDER BY created_at DESC LIMIT 1"
            ).fetchone()
            if not dense_run:
                message = "No dense_runs found"
                raise RuntimeError(message)
            root = dense_run[0]
            rows = con.execute(
                f"""
                SELECT chunk_id, vector
                FROM read_parquet('{root}/*/*.parquet', union_by_name=true)
            """
            ).fetchall()
        finally:
            con.close()
        ids = [row[0] for row in rows]
        mat = cast(VecArray, np.stack([np.asarray(row[1], dtype=np.float32) for row in rows]))
        norms = np.linalg.norm(mat, axis=1, keepdims=True) + 1e-9
        normalized = cast(VecArray, mat / norms)
        return DenseVecs(ids=ids, mat=normalized)

    def build(self) -> None:
        """Compute build.

        Carry out the build operation for the surrounding component. Generated documentation highlights how this helper collaborates with neighbouring utilities. Callers rely on the routine to remain stable across releases.
        
        Examples
        --------
        >>> from search_api.faiss_adapter import build
        >>> build()  # doctest: +ELLIPSIS
        """
        
        vectors = self._load_dense_parquet()
        self.vecs = vectors
        if not HAVE_FAISS:
            return
        dimension = vectors.mat.shape[1]
        metric_type = faiss.METRIC_INNER_PRODUCT if self.metric == "ip" else faiss.METRIC_L2
        cpu = faiss.index_factory(dimension, self.factory, metric_type)
        cpu = faiss.IndexIDMap2(cpu)
        train = vectors.mat[: min(100000, vectors.mat.shape[0])].copy()
        faiss.normalize_L2(train)
        cpu.train(train)
        ids64 = cast(IndexArray, np.arange(vectors.mat.shape[0], dtype=np.int64))
        cpu.add_with_ids(vectors.mat, ids64)
        resources = faiss.StandardGpuResources()
        options = faiss.GpuClonerOptions()
        options.use_cuvs = True
        try:
            self.index = faiss.index_cpu_to_gpu(resources, 0, cpu, options)
        except Exception:  # pragma: no cover - fallback path without cuVS
            options.use_cuvs = False
            self.index = faiss.index_cpu_to_gpu(resources, 0, cpu, options)
        self.idmap = vectors.ids

    def load_or_build(self, cpu_index_path: str | None = None) -> None:
        """Compute load or build.

        Carry out the load or build operation for the surrounding component. Generated documentation highlights how this helper collaborates with neighbouring utilities. Callers rely on the routine to remain stable across releases.
        
        Parameters
        ----------
        cpu_index_path : str | None
            Description for ``cpu_index_path``.
        
        Examples
        --------
        >>> from search_api.faiss_adapter import load_or_build
        >>> load_or_build()  # doctest: +ELLIPSIS
        """
        
        try:
            if HAVE_FAISS and cpu_index_path and Path(cpu_index_path).exists():
                cpu = faiss.read_index(cpu_index_path)
                resources = faiss.StandardGpuResources()
                options = faiss.GpuClonerOptions()
                options.use_cuvs = True
                try:
                    self.index = faiss.index_cpu_to_gpu(resources, 0, cpu, options)
                except Exception:  # pragma: no cover - fallback path without cuVS
                    options.use_cuvs = False
                    self.index = faiss.index_cpu_to_gpu(resources, 0, cpu, options)
                dense = self._load_dense_parquet()
                self.vecs = dense
                self.idmap = dense.ids
                return
        except Exception:
            pass
        self.build()

    def search(self, qvec: VecArray, k: int = 10) -> list[tuple[str, float]]:
        """Compute search.

        Carry out the search operation for the surrounding component. Generated documentation highlights how this helper collaborates with neighbouring utilities. Callers rely on the routine to remain stable across releases.
        
        Parameters
        ----------
        qvec : src.search_api.faiss_adapter.VecArray
            Description for ``qvec``.
        k : int | None
            Description for ``k``.
        
        Returns
        -------
        List[Tuple[str, float]]
            Description of return value.
        
        Raises
        ------
        RuntimeError
            Raised when validation fails.
        
        Examples
        --------
        >>> from search_api.faiss_adapter import search
        >>> result = search(...)
        >>> result  # doctest: +ELLIPSIS
        ...
        """
        
        if self.vecs is None and self.index is None:
            return []
        if HAVE_FAISS and self.index is not None:
            if self.idmap is None:
                message = "ID mapping not loaded for FAISS index"
                raise RuntimeError(message)
            query = cast(VecArray, np.asarray(qvec[None, :], dtype=np.float32, order="C"))
            distances, indices = self.index.search(query, k)
            results: list[tuple[str, float]] = []
            for idx, score in zip(indices[0], distances[0], strict=False):
                if idx < 0:
                    continue
                results.append((self.idmap[int(idx)], float(score)))
            return results
        if self.vecs is None:
            message = "Dense vectors not loaded"
            raise RuntimeError(message)
        matrix = self.vecs.mat
        query = cast(VecArray, np.asarray(qvec, dtype=np.float32, order="C"))
        query /= np.linalg.norm(query) + 1e-9
        sims = matrix @ query
        topk = np.argsort(-sims)[:k]
        ids = self.vecs.ids
        return [(ids[i], float(sims[i])) for i in topk]<|MERGE_RESOLUTION|>--- conflicted
+++ resolved
@@ -124,10 +124,7 @@
         
         
         
-<<<<<<< HEAD
-        
-=======
->>>>>>> 30f16a03
+        
         self.db_path = db_path
         self.factory = factory
         self.metric = metric
