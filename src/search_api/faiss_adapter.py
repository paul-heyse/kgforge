"""Overview of faiss adapter.

This module bundles faiss adapter logic for the kgfoundry stack. It groups related helpers so
downstream packages can import a single cohesive namespace. Refer to the functions and classes below
for implementation specifics.
"""


from __future__ import annotations

from dataclasses import dataclass
from pathlib import Path
from typing import Any, Final, cast

import duckdb
import numpy as np
from numpy.typing import NDArray

from kgfoundry_common.navmap_types import NavMap

__all__ = ["DenseVecs", "FaissAdapter", "VecArray"]

__navmap__: Final[NavMap] = {
    "title": "search_api.faiss_adapter",
    "synopsis": "Dense retrieval utilities that wrap FAISS with DuckDB persistence.",
    "exports": __all__,
    "sections": [
        {
            "id": "public-api",
            "title": "Public API",
            "symbols": ["DenseVecs", "FaissAdapter", "VecArray"],
        },
    ],
    "module_meta": {
        "owner": "@search-api",
        "stability": "experimental",
        "since": "0.2.0",
    },
    "symbols": {
        "DenseVecs": {
            "owner": "@search-api",
            "stability": "experimental",
            "since": "0.2.0",
        },
        "FaissAdapter": {
            "owner": "@search-api",
            "stability": "experimental",
            "since": "0.2.0",
        },
        "VecArray": {
            "owner": "@search-api",
            "stability": "experimental",
            "since": "0.2.0",
        },
    },
}

try:
    try:
        from libcuvs import load_library as _load_cuvs

        _load_cuvs()
    except Exception:
        pass
    import faiss

    HAVE_FAISS = True
except Exception:  # pragma: no cover - exercised when FAISS is unavailable
    faiss = None
    HAVE_FAISS = False


type VecArray = NDArray[np.float32]
type IndexArray = NDArray[np.int64]


# [nav:anchor VecArray]


# [nav:anchor DenseVecs]
@dataclass
class DenseVecs:
    """Model the DenseVecs.

    Represent the densevecs data structure used throughout the project. The class encapsulates
    behaviour behind a well-defined interface for collaborating components. Instances are typically
    created by factories or runtime orchestrators documented nearby.
    """
    

    ids: list[str]
    mat: VecArray


# [nav:anchor FaissAdapter]
class FaissAdapter:
    """Model the FaissAdapter.

    Represent the faissadapter data structure used throughout the project. The class encapsulates
    behaviour behind a well-defined interface for collaborating components. Instances are typically
    created by factories or runtime orchestrators documented nearby.
    """
    

    def __init__(
        self,
        db_path: str,
        factory: str = "OPQ64,IVF8192,PQ64",
        metric: str = "ip",
    ) -> None:
        """Compute init.

        Initialise a new instance with validated parameters. The constructor prepares internal state and coordinates any setup required by the class. Subclasses should call ``super().__init__`` to keep validation and defaults intact.

        Parameters
        ----------
        db_path : str
            Description for ``db_path``.
        factory : str, optional, default='OPQ64,IVF8192,PQ64'
            Description for ``factory``.
        metric : str, optional, default='ip'
            Description for ``metric``.
        """
        
        
        
<<<<<<< HEAD
        
=======
>>>>>>> 9466c6f4
        self.db_path = db_path
        self.factory = factory
        self.metric = metric
        self.index: Any | None = None
        self.idmap: list[str] | None = None
        self.vecs: DenseVecs | None = None

    def _load_dense_parquet(self) -> DenseVecs:
        """Compute load dense parquet.

        Carry out the load dense parquet operation.

        Returns
        -------
        DenseVecs
            Description of return value.

        Raises
        ------
        RuntimeError
            Raised when validation fails.
        """
        if not Path(self.db_path).exists():
            message = "DuckDB registry not found"
            raise RuntimeError(message)
        con = duckdb.connect(self.db_path)
        try:
            dense_run = con.execute(
                "SELECT parquet_root, dim FROM dense_runs ORDER BY created_at DESC LIMIT 1"
            ).fetchone()
            if not dense_run:
                message = "No dense_runs found"
                raise RuntimeError(message)
            root = dense_run[0]
            rows = con.execute(
                f"""
                SELECT chunk_id, vector
                FROM read_parquet('{root}/*/*.parquet', union_by_name=true)
            """
            ).fetchall()
        finally:
            con.close()
        ids = [row[0] for row in rows]
        mat = cast(VecArray, np.stack([np.asarray(row[1], dtype=np.float32) for row in rows]))
        norms = np.linalg.norm(mat, axis=1, keepdims=True) + 1e-9
        normalized = cast(VecArray, mat / norms)
        return DenseVecs(ids=ids, mat=normalized)

    def build(self) -> None:
        """Compute build.

        Carry out the build operation for the surrounding component. Generated documentation highlights how this helper collaborates with neighbouring utilities. Callers rely on the routine to remain stable across releases.
        
        Examples
        --------
        >>> from search_api.faiss_adapter import build
        >>> build()  # doctest: +ELLIPSIS
        """
        
        vectors = self._load_dense_parquet()
        self.vecs = vectors
        if not HAVE_FAISS:
            return
        dimension = vectors.mat.shape[1]
        metric_type = faiss.METRIC_INNER_PRODUCT if self.metric == "ip" else faiss.METRIC_L2
        cpu = faiss.index_factory(dimension, self.factory, metric_type)
        cpu = faiss.IndexIDMap2(cpu)
        train = vectors.mat[: min(100000, vectors.mat.shape[0])].copy()
        faiss.normalize_L2(train)
        cpu.train(train)
        ids64 = cast(IndexArray, np.arange(vectors.mat.shape[0], dtype=np.int64))
        cpu.add_with_ids(vectors.mat, ids64)
        resources = faiss.StandardGpuResources()
        options = faiss.GpuClonerOptions()
        options.use_cuvs = True
        try:
            self.index = faiss.index_cpu_to_gpu(resources, 0, cpu, options)
        except Exception:  # pragma: no cover - fallback path without cuVS
            options.use_cuvs = False
            self.index = faiss.index_cpu_to_gpu(resources, 0, cpu, options)
        self.idmap = vectors.ids

    def load_or_build(self, cpu_index_path: str | None = None) -> None:
        """Compute load or build.

        Carry out the load or build operation for the surrounding component. Generated documentation highlights how this helper collaborates with neighbouring utilities. Callers rely on the routine to remain stable across releases.
        
        Parameters
        ----------
        cpu_index_path : str | None
            Description for ``cpu_index_path``.
        
        Examples
        --------
        >>> from search_api.faiss_adapter import load_or_build
        >>> load_or_build()  # doctest: +ELLIPSIS
        """
        
        try:
            if HAVE_FAISS and cpu_index_path and Path(cpu_index_path).exists():
                cpu = faiss.read_index(cpu_index_path)
                resources = faiss.StandardGpuResources()
                options = faiss.GpuClonerOptions()
                options.use_cuvs = True
                try:
                    self.index = faiss.index_cpu_to_gpu(resources, 0, cpu, options)
                except Exception:  # pragma: no cover - fallback path without cuVS
                    options.use_cuvs = False
                    self.index = faiss.index_cpu_to_gpu(resources, 0, cpu, options)
                dense = self._load_dense_parquet()
                self.vecs = dense
                self.idmap = dense.ids
                return
        except Exception:
            pass
        self.build()

    def search(self, qvec: VecArray, k: int = 10) -> list[tuple[str, float]]:
        """Compute search.

        Carry out the search operation for the surrounding component. Generated documentation highlights how this helper collaborates with neighbouring utilities. Callers rely on the routine to remain stable across releases.
        
        Parameters
        ----------
        qvec : src.search_api.faiss_adapter.VecArray
            Description for ``qvec``.
        k : int | None
            Description for ``k``.
        
        Returns
        -------
        List[Tuple[str, float]]
            Description of return value.
        
        Raises
        ------
        RuntimeError
            Raised when validation fails.
        
        Examples
        --------
        >>> from search_api.faiss_adapter import search
        >>> result = search(...)
        >>> result  # doctest: +ELLIPSIS
        ...
        """
        
        if self.vecs is None and self.index is None:
            return []
        if HAVE_FAISS and self.index is not None:
            if self.idmap is None:
                message = "ID mapping not loaded for FAISS index"
                raise RuntimeError(message)
            query = cast(VecArray, np.asarray(qvec[None, :], dtype=np.float32, order="C"))
            distances, indices = self.index.search(query, k)
            results: list[tuple[str, float]] = []
            for idx, score in zip(indices[0], distances[0], strict=False):
                if idx < 0:
                    continue
                results.append((self.idmap[int(idx)], float(score)))
            return results
        if self.vecs is None:
            message = "Dense vectors not loaded"
            raise RuntimeError(message)
        matrix = self.vecs.mat
        query = cast(VecArray, np.asarray(qvec, dtype=np.float32, order="C"))
        query /= np.linalg.norm(query) + 1e-9
        sims = matrix @ query
        topk = np.argsort(-sims)[:k]
        ids = self.vecs.ids
        return [(ids[i], float(sims[i])) for i in topk]<|MERGE_RESOLUTION|>--- conflicted
+++ resolved
@@ -124,10 +124,7 @@
         
         
         
-<<<<<<< HEAD
-        
-=======
->>>>>>> 9466c6f4
+        
         self.db_path = db_path
         self.factory = factory
         self.metric = metric
