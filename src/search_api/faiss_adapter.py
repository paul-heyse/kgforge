--- conflicted
+++ resolved
@@ -364,7 +364,6 @@
             return self._search_with_faiss(queries, k)
         return self._search_with_cpu(queries, k)
 
-<<<<<<< HEAD
     def _prepare_queries(self, qvec: VecArray) -> VecArray:
         """Normalise query input into a 2D float32 array.
 <!-- auto:docstring-builder v1 -->
@@ -381,10 +380,6 @@
 VecArray
     Describe return value.
 """
-=======
-    def _prepare_queries(self, qvec: FloatArrayLike) -> VecArray:
-        """Normalise query input into a 2D float32 array."""
->>>>>>> f1951ec6
         query_arr: VecArray = np.asarray(qvec, dtype=np.float32, order="C")
         if query_arr.ndim == 1:
             query_arr = query_arr[None, :]
