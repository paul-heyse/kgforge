--- conflicted
+++ resolved
@@ -122,10 +122,7 @@
         
         
         
-<<<<<<< HEAD
-        
-=======
->>>>>>> 9466c6f4
+        
         self.k1 = k1
         self.b = b
         self.docs: list[BM25Doc] = []
