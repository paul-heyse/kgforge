--- conflicted
+++ resolved
@@ -119,10 +119,7 @@
         
         
         
-<<<<<<< HEAD
-        
-=======
->>>>>>> 30f16a03
+        
         self.root = Path(root)
         self.db_path = db_path
         self.docs: list[FixtureDoc] = []
