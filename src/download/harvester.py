"""Overview of harvester.

This module bundles harvester logic for the kgfoundry stack. It groups related helpers so downstream
packages can import a single cohesive namespace. Refer to the functions and classes below for
implementation specifics.
"""


from __future__ import annotations

import os
import time
from typing import Any, Final

import requests

from kgfoundry_common.errors import DownloadError, UnsupportedMIMEError
from kgfoundry_common.models import Doc
from kgfoundry_common.navmap_types import NavMap

__all__ = ["OpenAccessHarvester"]

__navmap__: Final[NavMap] = {
    "title": "download.harvester",
    "synopsis": "Utilities for harvesting open-access PDFs from OpenAlex.",
    "exports": __all__,
    "sections": [
        {
            "id": "public-api",
            "title": "Public API",
            "symbols": __all__,
        },
    ],
    "module_meta": {
        "owner": "@download",
        "stability": "beta",
        "since": "0.2.0",
    },
    "symbols": {
        "OpenAccessHarvester": {
            "owner": "@download",
            "stability": "beta",
            "since": "0.2.0",
        },
    },
}

HTTP_OK = 200


# [nav:anchor OpenAccessHarvester]
class OpenAccessHarvester:
    """Model the OpenAccessHarvester.

    Represent the openaccessharvester data structure used throughout the project. The class
    encapsulates behaviour behind a well-defined interface for collaborating components. Instances
    are typically created by factories or runtime orchestrators documented nearby.
    """
    

    def __init__(
        self,
        user_agent: str,
        contact_email: str,
        openalex_base: str = "https://api.openalex.org",
        unpaywall_base: str = "https://api.unpaywall.org",
        pdf_host_base: str | None = None,
        out_dir: str = "/data/pdfs",
    ) -> None:
        """Compute init.

        Initialise a new instance with validated parameters. The constructor prepares internal state and coordinates any setup required by the class. Subclasses should call ``super().__init__`` to keep validation and defaults intact.

        Parameters
        ----------
        user_agent : str
            Description for ``user_agent``.
        contact_email : str
            Description for ``contact_email``.
        openalex_base : str, optional, default='https://api.openalex.org'
            Description for ``openalex_base``.
        unpaywall_base : str, optional, default='https://api.unpaywall.org'
            Description for ``unpaywall_base``.
        pdf_host_base : str | None, optional, default=None
            Description for ``pdf_host_base``.
        out_dir : str, optional, default='/data/pdfs'
            Description for ``out_dir``.
        """
        
        
        
<<<<<<< HEAD
        
=======
>>>>>>> 30f16a03
        self.ua = user_agent
        self.email = contact_email
        self.openalex = openalex_base.rstrip("/")
        self.unpaywall = unpaywall_base.rstrip("/")
        self.pdf_host = (pdf_host_base or "").rstrip("/")
        self.out_dir = out_dir
        os.makedirs(self.out_dir, exist_ok=True)
        self.session = requests.Session()
        self.session.headers.update({"User-Agent": f"{self.ua} ({self.email})"})

    def search(self, topic: str, years: str, max_works: int) -> list[dict[str, Any]]:
        """Compute search.

        Carry out the search operation for the surrounding component. Generated documentation highlights how this helper collaborates with neighbouring utilities. Callers rely on the routine to remain stable across releases.
        
        Parameters
        ----------
        topic : str
            Description for ``topic``.
        years : str
            Description for ``years``.
        max_works : int
            Description for ``max_works``.
        
        Returns
        -------
        List[dict[str, typing.Any]]
            Description of return value.
        
        Examples
        --------
        >>> from download.harvester import search
        >>> result = search(..., ..., ...)
        >>> result  # doctest: +ELLIPSIS
        ...
        """
        
        url = f"{self.openalex}/works"
        params: dict[str, str | int] = {
            "topic": topic,
            "per_page": min(200, max_works),
            "cursor": "*",
        }
        if years:
            params["filter"] = years
        response = self.session.get(url, params=params, timeout=30)
        response.raise_for_status()
        data = response.json()
        return data.get("results", [])[:max_works]

    def resolve_pdf(self, work: dict[str, Any]) -> str | None:
        """Compute resolve pdf.

        Carry out the resolve pdf operation for the surrounding component. Generated documentation highlights how this helper collaborates with neighbouring utilities. Callers rely on the routine to remain stable across releases.
        
        Parameters
        ----------
        work : collections.abc.Mapping
            Description for ``work``.
        
        Returns
        -------
        str | None
            Description of return value.
        
        Examples
        --------
        >>> from download.harvester import resolve_pdf
        >>> result = resolve_pdf(...)
        >>> result  # doctest: +ELLIPSIS
        ...
        """
        
        best = work.get("best_oa_location") or {}
        if best and best.get("pdf_url"):
            return best["pdf_url"]
        for location in work.get("locations", []):
            if location.get("pdf_url"):
                return location["pdf_url"]
        doi = work.get("doi")
        if doi:
            response = self.session.get(
                f"{self.unpaywall}/v2/{doi}", params={"email": self.email}, timeout=15
            )
            if response.ok:
                payload = response.json()
                url = (payload.get("best_oa_location") or {}).get("url_for_pdf")
                if url:
                    return url
        if self.pdf_host and doi:
            return f"{self.pdf_host}/pdf/{doi.replace('/', '_')}.pdf"
        return None

    def download_pdf(self, url: str, target_path: str) -> str:
        """Compute download pdf.

        Carry out the download pdf operation for the surrounding component. Generated documentation highlights how this helper collaborates with neighbouring utilities. Callers rely on the routine to remain stable across releases.
        
        Parameters
        ----------
        url : str
            Description for ``url``.
        target_path : str
            Description for ``target_path``.
        
        Returns
        -------
        str
            Description of return value.
        
        Raises
        ------
        DownloadError
            Raised when validation fails.
        UnsupportedMIMEError
            Raised when validation fails.
        
        Examples
        --------
        >>> from download.harvester import download_pdf
        >>> result = download_pdf(..., ...)
        >>> result  # doctest: +ELLIPSIS
        ...
        """
        
        response = self.session.get(url, timeout=60)
        if response.status_code != HTTP_OK:
            message = f"Bad status {response.status_code} for {url}"
            raise DownloadError(message)
        content_type = response.headers.get("Content-Type", "application/pdf")
        if not content_type.startswith("application/"):
            message = f"Not a PDF-like content type: {content_type}"
            raise UnsupportedMIMEError(message)
        with open(target_path, "wb") as file_handle:
            file_handle.write(response.content)
        return target_path

    def run(self, topic: str, years: str, max_works: int) -> list[Doc]:
        """Compute run.

        Carry out the run operation for the surrounding component. Generated documentation highlights how this helper collaborates with neighbouring utilities. Callers rely on the routine to remain stable across releases.
        
        Parameters
        ----------
        topic : str
            Description for ``topic``.
        years : str
            Description for ``years``.
        max_works : int
            Description for ``max_works``.
        
        Returns
        -------
        List[src.kgfoundry_common.models.Doc]
            Description of return value.
        
        Examples
        --------
        >>> from download.harvester import run
        >>> result = run(..., ..., ...)
        >>> result  # doctest: +ELLIPSIS
        ...
        """
        
        docs: list[Doc] = []
        works = self.search(topic, years, max_works)
        for work in works:
            pdf_url = self.resolve_pdf(work)
            if not pdf_url:
                continue
            filename = (work.get("doi") or work.get("id") or str(int(time.time() * 1000))).replace(
                "/", "_"
            ) + ".pdf"
            destination = os.path.join(self.out_dir, filename)
            self.download_pdf(pdf_url, destination)
            doc = Doc(
                id=f"urn:doc:source:openalex:{work.get('id', 'unknown')}",
                openalex_id=work.get("id"),
                doi=work.get("doi"),
                title=work.get("title", ""),
                authors=[],
                pub_date=None,
                license=None,
                language="en",
                pdf_uri=destination,
                source="openalex",
                content_hash=None,
            )
            docs.append(doc)
        return docs<|MERGE_RESOLUTION|>--- conflicted
+++ resolved
@@ -89,10 +89,7 @@
         
         
         
-<<<<<<< HEAD
-        
-=======
->>>>>>> 30f16a03
+        
         self.ua = user_agent
         self.email = contact_email
         self.openalex = openalex_base.rstrip("/")
