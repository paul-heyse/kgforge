--- conflicted
+++ resolved
@@ -89,10 +89,7 @@
         
         
         
-<<<<<<< HEAD
-        
-=======
->>>>>>> 9466c6f4
+        
         self.ua = user_agent
         self.email = contact_email
         self.openalex = openalex_base.rstrip("/")
