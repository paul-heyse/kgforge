"""Overview of splade.

This module bundles splade logic for the kgfoundry stack. It groups related helpers so downstream
packages can import a single cohesive namespace. Refer to the functions and classes below for
implementation specifics.
"""


from __future__ import annotations

import math
import os
import pickle
import re
from collections import Counter, defaultdict
from collections.abc import Iterable
from typing import Any, Final

from kgfoundry_common.navmap_types import NavMap

__all__ = ["LuceneImpactIndex", "PureImpactIndex", "SPLADEv3Encoder", "get_splade"]

__navmap__: Final[NavMap] = {
    "title": "embeddings_sparse.splade",
    "synopsis": "SPLADE sparse embedding helpers",
    "exports": __all__,
    "sections": [
        {
            "id": "public-api",
            "title": "Public API",
            "symbols": __all__,
        },
    ],
    "module_meta": {
        "owner": "@embeddings",
        "stability": "experimental",
        "since": "2024.10",
    },
    "symbols": {
        "SPLADEv3Encoder": {
            "owner": "@embeddings",
            "stability": "experimental",
            "since": "2024.10",
        },
        "PureImpactIndex": {
            "owner": "@embeddings",
            "stability": "experimental",
            "since": "2024.10",
            "side_effects": ["fs"],
            "thread_safety": "not-threadsafe",
            "async_ok": False,
        },
        "LuceneImpactIndex": {
            "owner": "@embeddings",
            "stability": "experimental",
            "since": "2024.10",
            "side_effects": ["fs"],
            "thread_safety": "not-threadsafe",
            "async_ok": False,
        },
        "get_splade": {
            "owner": "@embeddings",
            "stability": "experimental",
            "since": "2024.10",
        },
    },
}

TOKEN_RE = re.compile(r"[A-Za-z0-9_]+")


# [nav:anchor SPLADEv3Encoder]
class SPLADEv3Encoder:
    """Model the SPLADEv3Encoder.

    Represent the spladev3encoder data structure used throughout the project. The class encapsulates
    behaviour behind a well-defined interface for collaborating components. Instances are typically
    created by factories or runtime orchestrators documented nearby.
    """
    

    name = "SPLADE-v3-distilbert"

    def __init__(
        self,
        model_id: str = "naver/splade-v3-distilbert",
        device: str = "cuda",
        topk: int = 256,
        max_seq_len: int = 512,
    ) -> None:
        """Compute init.

        Initialise a new instance with validated parameters. The constructor prepares internal state and coordinates any setup required by the class. Subclasses should call ``super().__init__`` to keep validation and defaults intact.

        Parameters
        ----------
        model_id : str, optional, default='naver/splade-v3-distilbert'
            Description for ``model_id``.
        device : str, optional, default='cuda'
            Description for ``device``.
        topk : int, optional, default=256
            Description for ``topk``.
        max_seq_len : int, optional, default=512
            Description for ``max_seq_len``.
        """
        
        
        
<<<<<<< HEAD
        
=======
>>>>>>> 30f16a03
        self.model_id = model_id
        self.device = device
        self.topk = topk
        self.max_seq_len = max_seq_len

    def encode(self, texts: list[str]) -> list[tuple[list[int], list[float]]]:
        """Compute encode.

        Carry out the encode operation for the surrounding component. Generated documentation highlights how this helper collaborates with neighbouring utilities. Callers rely on the routine to remain stable across releases.
        
        Parameters
        ----------
        texts : List[str]
            Description for ``texts``.
        
        Returns
        -------
        List[Tuple[List[int], List[float]]]
            Description of return value.
        
        Raises
        ------
        NotImplementedError
            Raised when validation fails.
        
        Examples
        --------
        >>> from embeddings_sparse.splade import encode
        >>> result = encode(...)
        >>> result  # doctest: +ELLIPSIS
        ...
        """
        
        message = (
            "SPLADE encoding is not implemented in the skeleton. Use the Lucene "
            "impact index variant if available."
        )
        raise NotImplementedError(message)


# [nav:anchor PureImpactIndex]
class PureImpactIndex:
    """Model the PureImpactIndex.

    Represent the pureimpactindex data structure used throughout the project. The class encapsulates
    behaviour behind a well-defined interface for collaborating components. Instances are typically
    created by factories or runtime orchestrators documented nearby.
    """
    

    def __init__(self, index_dir: str) -> None:
        """Compute init.

        Initialise a new instance with validated parameters. The constructor prepares internal state and coordinates any setup required by the class. Subclasses should call ``super().__init__`` to keep validation and defaults intact.

        Parameters
        ----------
        index_dir : str
            Description for ``index_dir``.
        """
        
        
        
<<<<<<< HEAD
        
=======
>>>>>>> 30f16a03
        self.index_dir = index_dir
        self.df: dict[str, int] = {}
        self.N = 0
        self.postings: dict[str, dict[str, float]] = {}

    @staticmethod
    def _tokenize(text: str) -> list[str]:
        """Compute tokenize.

        Carry out the tokenize operation.

        Parameters
        ----------
        text : str
            Description for ``text``.

        Returns
        -------
        List[str]
            Description of return value.
        """
        return [token.lower() for token in TOKEN_RE.findall(text)]

    def build(self, docs_iterable: Iterable[tuple[str, dict[str, str]]]) -> None:
        """Compute build.

        Carry out the build operation for the surrounding component. Generated documentation highlights how this helper collaborates with neighbouring utilities. Callers rely on the routine to remain stable across releases.
        
        Parameters
        ----------
        docs_iterable : collections.abc.Iterable
            Description for ``docs_iterable``.
        
        Examples
        --------
        >>> from embeddings_sparse.splade import build
        >>> build(...)  # doctest: +ELLIPSIS
        """
        
        os.makedirs(self.index_dir, exist_ok=True)
        df: dict[str, int] = defaultdict(int)
        postings: dict[str, dict[str, float]] = defaultdict(lambda: defaultdict(float))
        doc_count = 0
        for doc_id, fields in docs_iterable:
            text = " ".join(
                [fields.get("title", ""), fields.get("section", ""), fields.get("body", "")]
            )
            tokens = self._tokenize(text)
            doc_count += 1
            counts = Counter(tokens)
            for token, term_freq in counts.items():
                df[token] += 1
                postings[token][doc_id] = math.log1p(term_freq)
        self.N = doc_count
        self.df = dict(df)
        self.postings = {
            token: {
                doc: weight * math.log((doc_count - df[token] + 0.5) / (df[token] + 0.5) + 1.0)
                for doc, weight in docs.items()
            }
            for token, docs in postings.items()
        }
        with open(os.path.join(self.index_dir, "impact.pkl"), "wb") as handle:
            pickle.dump(
                {"df": self.df, "N": self.N, "postings": self.postings},
                handle,
                protocol=pickle.HIGHEST_PROTOCOL,
            )

    def load(self) -> None:
        """Compute load.

        Carry out the load operation for the surrounding component. Generated documentation highlights how this helper collaborates with neighbouring utilities. Callers rely on the routine to remain stable across releases.
        
        Examples
        --------
        >>> from embeddings_sparse.splade import load
        >>> load()  # doctest: +ELLIPSIS
        """
        
        with open(os.path.join(self.index_dir, "impact.pkl"), "rb") as handle:
            data = pickle.load(handle)
        self.df = data["df"]
        self.N = data["N"]
        self.postings = data["postings"]

    def search(self, query: str, k: int) -> list[tuple[str, float]]:
        """Compute search.

        Carry out the search operation for the surrounding component. Generated documentation highlights how this helper collaborates with neighbouring utilities. Callers rely on the routine to remain stable across releases.
        
        Parameters
        ----------
        query : str
            Description for ``query``.
        k : int
            Description for ``k``.
        
        Returns
        -------
        List[Tuple[str, float]]
            Description of return value.
        
        Examples
        --------
        >>> from embeddings_sparse.splade import search
        >>> result = search(..., ...)
        >>> result  # doctest: +ELLIPSIS
        ...
        """
        
        tokens = self._tokenize(query)
        scores: dict[str, float] = defaultdict(float)
        for token in tokens:
            postings = self.postings.get(token)
            if not postings:
                continue
            for doc_id, weight in postings.items():
                scores[doc_id] += weight
        return sorted(scores.items(), key=lambda item: item[1], reverse=True)[:k]


# [nav:anchor LuceneImpactIndex]
class LuceneImpactIndex:
    """Model the LuceneImpactIndex.

    Represent the luceneimpactindex data structure used throughout the project. The class
    encapsulates behaviour behind a well-defined interface for collaborating components. Instances
    are typically created by factories or runtime orchestrators documented nearby.
    """
    

    def __init__(self, index_dir: str) -> None:
        """Compute init.

        Initialise a new instance with validated parameters. The constructor prepares internal state and coordinates any setup required by the class. Subclasses should call ``super().__init__`` to keep validation and defaults intact.

        Parameters
        ----------
        index_dir : str
            Description for ``index_dir``.
        """
        
        
        
<<<<<<< HEAD
        
=======
>>>>>>> 30f16a03
        self.index_dir = index_dir
        self._searcher: Any | None = None

    def _ensure(self) -> None:
        """Compute ensure.

        Carry out the ensure operation.

        Raises
        ------
        RuntimeError
            Raised when validation fails.
        """
        if self._searcher is not None:
            return
        try:
            from pyserini.search.lucene import LuceneImpactSearcher
        except Exception as exc:  # pragma: no cover - defensive for optional dep
            message = "Pyserini not available for SPLADE impact search"
            raise RuntimeError(message) from exc
        self._searcher = LuceneImpactSearcher(self.index_dir)

    def search(self, query: str, k: int) -> list[tuple[str, float]]:
        """Compute search.

        Carry out the search operation for the surrounding component. Generated documentation highlights how this helper collaborates with neighbouring utilities. Callers rely on the routine to remain stable across releases.
        
        Parameters
        ----------
        query : str
            Description for ``query``.
        k : int
            Description for ``k``.
        
        Returns
        -------
        List[Tuple[str, float]]
            Description of return value.
        
        Raises
        ------
        RuntimeError
            Raised when validation fails.
        
        Examples
        --------
        >>> from embeddings_sparse.splade import search
        >>> result = search(..., ...)
        >>> result  # doctest: +ELLIPSIS
        ...
        """
        
        self._ensure()
        if self._searcher is None:
            message = "Lucene impact searcher not initialized"
            raise RuntimeError(message)
        hits = self._searcher.search(query, k=k)  # expects SPLADE-encoded string
        return [(hit.docid, float(hit.score)) for hit in hits]


# [nav:anchor get_splade]
def get_splade(backend: str, index_dir: str) -> PureImpactIndex | LuceneImpactIndex:
    """Compute get splade.

    Carry out the get splade operation for the surrounding component. Generated documentation highlights how this helper collaborates with neighbouring utilities. Callers rely on the routine to remain stable across releases.
    
    Parameters
    ----------
    backend : str
        Description for ``backend``.
    index_dir : str
        Description for ``index_dir``.
    
    Returns
    -------
    PureImpactIndex | LuceneImpactIndex
        Description of return value.
    
    Examples
    --------
    >>> from embeddings_sparse.splade import get_splade
    >>> result = get_splade(..., ...)
    >>> result  # doctest: +ELLIPSIS
    ...
    """
    
    if backend == "lucene":
        try:
            return LuceneImpactIndex(index_dir)
        except Exception:  # pragma: no cover - fallback to pure-python path
            pass
    return PureImpactIndex(index_dir)<|MERGE_RESOLUTION|>--- conflicted
+++ resolved
@@ -106,10 +106,7 @@
         
         
         
-<<<<<<< HEAD
-        
-=======
->>>>>>> 30f16a03
+        
         self.model_id = model_id
         self.device = device
         self.topk = topk
@@ -173,10 +170,7 @@
         
         
         
-<<<<<<< HEAD
-        
-=======
->>>>>>> 30f16a03
+        
         self.index_dir = index_dir
         self.df: dict[str, int] = {}
         self.N = 0
@@ -322,10 +316,7 @@
         
         
         
-<<<<<<< HEAD
-        
-=======
->>>>>>> 30f16a03
+        
         self.index_dir = index_dir
         self._searcher: Any | None = None
 
