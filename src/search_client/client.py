--- conflicted
+++ resolved
@@ -179,10 +179,7 @@
         
         
         
-<<<<<<< HEAD
-        
-=======
->>>>>>> 30f16a03
+        
         self.base_url = base_url.rstrip("/")
         self.api_key = api_key
         self.timeout = timeout
