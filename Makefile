--- conflicted
+++ resolved
@@ -1,9 +1,5 @@
 
-<<<<<<< HEAD
 .PHONY: bootstrap run api e2e test fmt lint clean migrations mock fixture docstrings docfacts-diff readmes html json symbols watch navmap-build navmap-check doctest test-map obs-catalog schemas graphs docs-html docs-json
-=======
-.PHONY: bootstrap run api e2e test fmt lint lint-docs clean migrations mock fixture docstrings readmes html json symbols watch navmap-build navmap-check doctest test-map obs-catalog schemas graphs docs-html docs-json
->>>>>>> 1a86c79e
 
 VENV := .venv
 PY := $(VENV)/bin/python
