--- conflicted
+++ resolved
@@ -6,11 +6,8 @@
 
 __all__ = ["build_parser", "main"]
 
-<<<<<<< HEAD
-=======
 JsonValue = None | bool | int | float | str | list["JsonValue"] | dict[str, "JsonValue"]
 JsonObject = dict[str, JsonValue]
->>>>>>> 7b28af70
 
 if __name__ == "__main__":  # pragma: no cover - CLI entrypoint
     raise SystemExit(main())