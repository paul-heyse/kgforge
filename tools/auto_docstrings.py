--- conflicted
+++ resolved
@@ -637,7 +637,6 @@
             lines.append(f"{exc}")
             lines.append("    Raised when validation fails.")
 
-<<<<<<< HEAD
     if kind == "function" and isinstance(node, (ast.FunctionDef, ast.AsyncFunctionDef)):
         name = getattr(node, "name", "")
         is_public = bool(name) and (not name.startswith("_") or name == "__init__")
@@ -645,7 +644,6 @@
             example_lines = build_examples(module_name, name, parameters, bool(returns))
             if example_lines:
                 lines.extend(["", *example_lines])
-=======
     if (
         kind == "function"
         and isinstance(node, (ast.FunctionDef, ast.AsyncFunctionDef))
@@ -657,7 +655,6 @@
             bool(returns),
         )
         lines.extend(["", *examples])
->>>>>>> 3a1a798a
 
     lines.append('"""')
     return lines
