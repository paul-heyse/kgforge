#!/usr/bin/env python
"""Overview of auto docstrings.

This module bundles auto docstrings logic for the kgfoundry stack. It groups related helpers so
downstream packages can import a single cohesive namespace. Refer to the functions and classes below
for implementation specifics.
"""


from __future__ import annotations

import argparse
import ast
from collections import OrderedDict
from dataclasses import dataclass
from pathlib import Path
from typing import Any


def _paragraph(*sentences: str) -> str:
    """Join sentences into a clean paragraph used throughout generated summaries."""
    parts = [sentence.strip() for sentence in sentences if sentence and sentence.strip()]
    return " ".join(parts)


def _binary_operator_summary(symbol: str, description: str) -> str:
    """Return an extended summary for binary operator overloads."""
    return _paragraph(
        f"Implement the {description} operator invoked by the `{symbol}` syntax.",
        "Python calls this hook to integrate the instance with arithmetic expressions and expects the result of the operation.",
        "Return ``NotImplemented`` when the other operand cannot participate so Python can fall back to reflected handlers.",
    )


def _reverse_operator_summary(symbol: str, description: str) -> str:
    """Return an extended summary for reflected binary operator overloads."""
    return _paragraph(
        f"Handle reflected {description} when `{symbol}` places this instance on the right-hand side.",
        "Python dispatches here if the left operand cannot finish the operation and needs an alternate implementation.",
        "Return ``NotImplemented`` to allow other types to offer their own reflection strategy when the combination is unsupported.",
    )


def _inplace_operator_summary(symbol: str, description: str) -> str:
    """Return an extended summary for in-place operator overloads."""
    return _paragraph(
        f"Apply in-place {description} using the `{symbol}=` augmented assignment syntax.",
        "Implementations may mutate the instance directly and should return the updated value to mirror Python's expectations.",
        "When in-place mutation is impossible the method should fall back to the normal binary behaviour instead of corrupting state.",
    )


def _unary_operator_summary(symbol: str, description: str) -> str:
    """Return an extended summary for unary operator overloads."""
    return _paragraph(
        f"Implement the unary {description} operation triggered by `{symbol}value` expressions.",
        "Python routes calls from the matching built-in operator to this hook so classes can provide natural mathematical semantics.",
        "Return ``NotImplemented`` or raise ``TypeError`` when the operation is undefined for the instance.",
    )


def _conversion_summary(target: str, usage: str) -> str:
    """Return an extended summary describing a type-conversion special method."""
    return _paragraph(
        f"Provide the instance's {target} representation consumed by {usage}.",
        "Python invokes this hook implicitly when interoperating with built-ins that require the target type.",
        "Raise ``TypeError`` if the value cannot be expressed in that form to signal unsupported conversions clearly.",
    )


def _collection_summary(intent: str, usage: str) -> str:
    """Return an extended summary for collection protocol helpers."""
    return _paragraph(
        intent,
        f"The method lets the instance participate in Python's {usage} protocols without manual iteration helpers.",
        "Implementations should return sensible defaults and respect the expectations of the consuming built-in function.",
    )


def _pydantic_summary(purpose: str, behaviour: str) -> str:
    """Return an extended summary for automatically generated Pydantic helpers."""
    return _paragraph(
        purpose,
        behaviour,
        "Pydantic populates this attribute during model construction, so applications should treat it as read-only metadata.",
    )


REPO_ROOT = Path(__file__).resolve().parents[1]
SRC_ROOT = REPO_ROOT / "src"


def _humanize_identifier(value: str) -> str:
    """Compute humanize identifier.

    Carry out the humanize identifier operation.

    Parameters
    ----------
    value : str
        Description for ``value``.

    Returns
    -------
    str
        Description of return value.
    """
    cleaned = value.replace("_", " ").strip()
    return " ".join(cleaned.split())


def _is_magic(name: str | None) -> bool:
    """Return whether ``name`` is a Python magic method."""
    return bool(name and name.startswith("__") and name.endswith("__"))


def _is_pydantic_model(node: ast.ClassDef) -> bool:
    """Return whether ``node`` inherits from pydantic BaseModel."""
    for base in node.bases:
        if isinstance(base, ast.Name) and base.id == "BaseModel":
            return True
        if isinstance(base, ast.Attribute) and base.attr == "BaseModel":
            return True
    return False


def _is_pydantic_artifact(name: str | None) -> bool:
    """Return ``True`` when ``name`` refers to a Pydantic helper attribute."""
    if not name:
        return False
    return bool(
        name.startswith("model_")
        or name.startswith("__pydantic_")
        or name in PYDANTIC_ARTIFACT_SUMMARIES
        or name
        in {
            "__class_vars__",
            "__private_attributes__",
            "__signature__",
        }
    )


def _is_dataclass_artifact(name: str | None) -> bool:
    """Return ``True`` when ``name`` matches a dataclass support attribute."""
    if not name:
        return False
    return name in {
        "__dataclass_fields__",
        "__dataclass_params__",
        "__match_args__",
        "asdict",
        "astuple",
        "replace",
    }


_CORE_MAGIC_METHOD_SUMMARIES: dict[str, str] = {
    "__repr__": _paragraph(
        "Return an unambiguous string representation primarily used for debugging.",
        "The result should communicate enough state that developers can understand the instance at a glance.",
        "It feeds the ``repr()`` builtin and interactive interpreter output.",
    ),
    "__str__": _paragraph(
        "Provide a readable description of the instance for user-facing output.",
        "This hook powers ``str()`` and print statements, so the message should focus on clarity rather than reproducibility.",
        "Fall back to ``__repr__`` when no friendlier text exists.",
    ),
    "__len__": _paragraph(
        "Report how many items the instance contains.",
        "Containers rely on this count to size allocations and validate expectations.",
        "Return a non-negative integer and raise ``TypeError`` when length is undefined.",
    ),
    "__iter__": _paragraph(
        "Yield each element from the instance in iteration order.",
        "Python calls this hook to support ``for`` loops, comprehensions, and many built-in utilities.",
        "Return an iterator object and raise ``TypeError`` for non-iterable values.",
    ),
    "__aiter__": _paragraph(
        "Produce an asynchronous iterator used by ``async for`` loops.",
        "The hook must return an object implementing ``__anext__`` to cooperate with asynchronous iteration.",
        "Use it to stream data without blocking the event loop.",
    ),
    "__next__": _paragraph(
        "Return the next element from the iterator.",
        "Iteration protocols depend on this hook to drive ``next()`` and ``for`` loops.",
        "Raise ``StopIteration`` to signal exhaustion and avoid silent infinite loops.",
    ),
    "__anext__": _paragraph(
        "Return the next awaitable element from an asynchronous iterator.",
        "``async for`` loops await the result of this hook to progress.",
        "Raise ``StopAsyncIteration`` to end the asynchronous stream cleanly.",
    ),
    "__getitem__": _paragraph(
        "Fetch an element by index or key using subscription syntax.",
        "Implementations translate ``obj[key]`` lookups into domain-specific retrieval logic.",
        "Raise ``KeyError`` or ``IndexError`` when the requested item is absent.",
    ),
    "__setitem__": _paragraph(
        "Store a value associated with a key or index.",
        "This hook supports ``obj[key] = value`` syntax by updating the underlying container.",
        "Validate inputs and raise the appropriate error for unsupported keys.",
    ),
    "__delitem__": _paragraph(
        "Remove the item stored for a specific key or index.",
        "Python calls this hook when executing ``del obj[key]``.",
        "Raise ``KeyError`` or ``IndexError`` if the mapping does not contain the target.",
    ),
    "__contains__": _paragraph(
        "Determine whether a value is present within the instance.",
        "The hook allows ``value in obj`` to execute efficiently without full iteration.",
        "Return a boolean result or fall back to iteration when necessary.",
    ),
    "__bool__": _paragraph(
        "Report whether the instance should evaluate to ``True`` in boolean contexts.",
        "Python defers to this hook for ``if obj`` checks when ``__len__`` is not defined.",
        "Return a strict boolean to avoid surprising truthiness semantics.",
    ),
    "__eq__": _paragraph(
        "Compare the instance for equality with another value.",
        "This hook powers ``==`` comparisons and should consider semantic equivalence rather than identity.",
        "Return ``NotImplemented`` when the other operand is of an incompatible type.",
    ),
    "__ne__": _paragraph(
        "Determine whether two instances differ.",
        "Python falls back to this method when ``__eq__`` does not provide an answer.",
        "Return ``NotImplemented`` for unsupported types so alternate logic can run.",
    ),
    "__lt__": _paragraph(
        "Order the instance relative to another using the less-than comparison.",
        "Sorted containers and algorithms depend on this hook for deterministic ordering.",
        "Return ``NotImplemented`` when comparisons across types make no sense.",
    ),
    "__le__": _paragraph(
        "Implement the less-than-or-equal-to comparison between instances.",
        "It complements ``__lt__`` to support ``<=`` checks in sorting and validation logic.",
        "Return ``NotImplemented`` if the relationship cannot be established for the operands.",
    ),
    "__gt__": _paragraph(
        "Order the instance relative to another using the greater-than operator.",
        "The method mirrors ``__lt__`` but supports ``>`` comparisons.",
        "Return ``NotImplemented`` when types cannot be compared meaningfully.",
    ),
    "__ge__": _paragraph(
        "Implement the greater-than-or-equal-to comparison between values.",
        "It completes the rich comparison set required by ordered containers.",
        "Return ``NotImplemented`` rather than guessing when operands are incompatible.",
    ),
    "__hash__": _paragraph(
        "Produce the hash code associated with the instance.",
        "Hashable objects must provide a stable integer so they can act as dictionary keys or set members.",
        "Ensure the hash is consistent with equality comparisons to avoid lookup bugs.",
    ),
    "__call__": _paragraph(
        "Allow the instance to be invoked like a function.",
        "This hook powers ``obj(...)`` syntax so objects can encapsulate callable behaviour.",
        "Use it to expose the primary operation performed by the instance while preserving internal state.",
    ),
    "__enter__": _paragraph(
        "Prepare resources when entering a context manager.",
        "``with`` statements call this hook before executing the managed block.",
        "Return the object or resource handed to the block's ``as`` target.",
    ),
    "__exit__": _paragraph(
        "Release resources when leaving a context manager.",
        "Python passes exception details here so implementations can decide whether to swallow failures.",
        "Return ``True`` to suppress the exception or ``False`` to propagate it.",
    ),
    "__aenter__": _paragraph(
        "Establish asynchronous resources when entering an async context manager.",
        "``async with`` statements await this hook to prepare the managed value.",
        "Return the object yielded to the context block once setup is complete.",
    ),
    "__aexit__": _paragraph(
        "Clean up asynchronous resources when leaving an async context manager.",
        "The hook mirrors ``__exit__`` but executes within the event loop and may await cleanup operations.",
        "Return ``True`` to silence exceptions or ``False`` to re-raise them.",
    ),
    "__await__": _paragraph(
        "Provide an awaitable interface for the instance.",
        "``await obj`` delegates to this hook, allowing custom objects to model asynchronous computations.",
        "Return an iterator yielding awaitable steps so the event loop can resume the coroutine.",
    ),
    "__copy__": _paragraph(
        "Produce a shallow copy of the instance.",
        "The ``copy`` module calls this hook to duplicate container structures without deep recursion.",
        "Ensure the new object references shared members appropriately for performance.",
    ),
    "__deepcopy__": _paragraph(
        "Create a deep copy of the instance and its nested members.",
        "Used by ``copy.deepcopy`` to recursively duplicate complex graphs while preserving referential integrity.",
        "Respect the ``memo`` dictionary to avoid infinite loops with cyclic references.",
    ),
}


_OBJECT_LIFECYCLE_MAGIC_METHODS: dict[str, str] = {
    "__new__": _paragraph(
        "Allocate and initialise a new instance before ``__init__`` executes.",
        "Override this method when custom memory layout or immutable construction steps are required.",
        "Return the freshly created object, usually by delegating to ``super().__new__``.",
    ),
    "__del__": _paragraph(
        "Run finalisation logic when the garbage collector is about to destroy the instance.",
        "Use this hook for best-effort cleanup of external resources that are not handled by context managers.",
        "It may never execute, so critical teardown should live elsewhere.",
    ),
    "__init_subclass__": _paragraph(
        "Customise subclass creation when derived types are defined.",
        "Python calls this hook on the parent class, enabling registration or attribute validation for new subclasses.",
        "Override it to enforce interfaces or auto-configure mixins during inheritance.",
    ),
}


_ATTRIBUTE_ACCESS_MAGIC_METHODS: dict[str, str] = {
    "__getattr__": _paragraph(
        "Provide a fallback attribute lookup when normal resolution fails.",
        "The hook enables dynamic attributes and lazy loading for missing names.",
        "Raise ``AttributeError`` to preserve Python's attribute access semantics.",
    ),
    "__getattribute__": _paragraph(
        "Intercept every attribute access on the instance.",
        "Override this hook to implement global logging, proxies, or computed attributes.",
        "Call ``super().__getattribute__`` for standard behaviour to avoid infinite recursion.",
    ),
    "__setattr__": _paragraph(
        "Control how attributes are assigned on the instance.",
        "It underpins ``obj.name = value`` syntax and enables validation or transformation before storage.",
        "Delegate to ``super().__setattr__`` when default assignment is sufficient.",
    ),
    "__delattr__": _paragraph(
        "Handle attribute deletion requests.",
        "Python invokes this method for ``del obj.name`` so classes can manage cleanup or forbid removal.",
        "Raise ``AttributeError`` to signal that the attribute cannot be deleted.",
    ),
    "__dir__": _paragraph(
        "Return the ordered collection of attribute names visible on the instance.",
        "Interactive tools and auto-completion engines call this hook when exploring objects.",
        "Include dynamic attributes so users discover extension points easily.",
    ),
}


_DESCRIPTOR_MAGIC_METHODS: dict[str, str] = {
    "__get__": _paragraph(
        "Implement the descriptor protocol for attribute retrieval.",
        "Python routes ``instance.attr`` access through this hook when the class defines a descriptor.",
        "Return the computed value or the descriptor itself when accessed on the class.",
    ),
    "__set__": _paragraph(
        "Handle assignments to attributes managed by a descriptor.",
        "This hook enables validation and custom storage when ``instance.attr = value`` executes.",
        "Raise ``AttributeError`` to forbid updates on read-only descriptors.",
    ),
    "__delete__": _paragraph(
        "Process deletion of attributes bound to a descriptor.",
        "Descriptors can use this hook to purge cached state or raise errors for immutable properties.",
        "Implement it alongside ``__set__`` to complete the management contract.",
    ),
    "__set_name__": _paragraph(
        "Receive the attribute name when a descriptor is assigned on a class definition.",
        "Python calls this hook once during class creation to provide context about where the descriptor lives.",
        "Use the information to register the descriptor or compute derived metadata.",
    ),
}


_PICKLING_MAGIC_METHODS: dict[str, str] = {
    "__getstate__": _paragraph(
        "Prepare the serialisable state for pickling.",
        "This hook allows classes to prune or transform attributes before the pickle module persists them.",
        "Return an object understood by ``__setstate__`` during restoration.",
    ),
    "__setstate__": _paragraph(
        "Restore the instance from the state produced by ``__getstate__`` or the pickler.",
        "The method receives the persisted data and should reinitialise transient resources.",
        "Use it to maintain backward compatibility when schemas evolve.",
    ),
    "__reduce__": _paragraph(
        "Describe how to reconstruct the instance for older pickle protocols.",
        "Return a tuple detailing the callable and arguments needed to recreate the object.",
        "Fallback to ``__reduce_ex__`` for protocol-specific behaviour when required.",
    ),
    "__reduce_ex__": _paragraph(
        "Provide protocol-aware pickling instructions.",
        "The pickle module passes the protocol version so classes can adjust their reconstruction strategy.",
        "Delegate to ``__reduce__`` when custom handling is unnecessary.",
    ),
    "__getnewargs__": _paragraph(
        "Return positional arguments passed to ``__new__`` during unpickling.",
        "Immutable types use this hook to ensure construction receives the proper initial values.",
        "Pair it with ``__getstate__`` to restore complete object state.",
    ),
    "__getnewargs_ex__": _paragraph(
        "Return positional and keyword arguments required by ``__new__`` during unpickling.",
        "This extended form supports pickle protocols that separate args and kwargs for complex constructors.",
        "Use it when simple positional arguments cannot rebuild the instance.",
    ),
}


_BINARY_OPERATOR_MAGIC_METHODS: dict[str, str] = {
    "__add__": _binary_operator_summary("+", "addition"),
    "__sub__": _binary_operator_summary("-", "subtraction"),
    "__mul__": _binary_operator_summary("*", "multiplication"),
    "__matmul__": _binary_operator_summary("@", "matrix multiplication"),
    "__truediv__": _binary_operator_summary("/", "true division"),
    "__floordiv__": _binary_operator_summary("//", "floor division"),
    "__mod__": _binary_operator_summary("%", "modulo"),
    "__divmod__": _binary_operator_summary("divmod", "combined division and modulo"),
    "__pow__": _binary_operator_summary("**", "exponentiation"),
    "__lshift__": _binary_operator_summary("<<", "left bitwise shift"),
    "__rshift__": _binary_operator_summary(">>", "right bitwise shift"),
    "__and__": _binary_operator_summary("&", "bitwise AND"),
    "__xor__": _binary_operator_summary("^", "bitwise XOR"),
    "__or__": _binary_operator_summary("|", "bitwise OR"),
}


_REVERSE_OPERATOR_MAGIC_METHODS: dict[str, str] = {
    "__radd__": _reverse_operator_summary("+", "addition"),
    "__rsub__": _reverse_operator_summary("-", "subtraction"),
    "__rmul__": _reverse_operator_summary("*", "multiplication"),
    "__rmatmul__": _reverse_operator_summary("@", "matrix multiplication"),
    "__rtruediv__": _reverse_operator_summary("/", "true division"),
    "__rfloordiv__": _reverse_operator_summary("//", "floor division"),
    "__rmod__": _reverse_operator_summary("%", "modulo"),
    "__rdivmod__": _reverse_operator_summary("divmod", "combined division and modulo"),
    "__rpow__": _reverse_operator_summary("**", "exponentiation"),
    "__rlshift__": _reverse_operator_summary("<<", "left bitwise shift"),
    "__rrshift__": _reverse_operator_summary(">>", "right bitwise shift"),
    "__rand__": _reverse_operator_summary("&", "bitwise AND"),
    "__rxor__": _reverse_operator_summary("^", "bitwise XOR"),
    "__ror__": _reverse_operator_summary("|", "bitwise OR"),
}


_INPLACE_OPERATOR_MAGIC_METHODS: dict[str, str] = {
    "__iadd__": _inplace_operator_summary("+", "addition"),
    "__isub__": _inplace_operator_summary("-", "subtraction"),
    "__imul__": _inplace_operator_summary("*", "multiplication"),
    "__imatmul__": _inplace_operator_summary("@", "matrix multiplication"),
    "__itruediv__": _inplace_operator_summary("/", "true division"),
    "__ifloordiv__": _inplace_operator_summary("//", "floor division"),
    "__imod__": _inplace_operator_summary("%", "modulo"),
    "__ipow__": _inplace_operator_summary("**", "exponentiation"),
    "__ilshift__": _inplace_operator_summary("<<", "left bitwise shift"),
    "__irshift__": _inplace_operator_summary(">>", "right bitwise shift"),
    "__iand__": _inplace_operator_summary("&", "bitwise AND"),
    "__ixor__": _inplace_operator_summary("^", "bitwise XOR"),
    "__ior__": _inplace_operator_summary("|", "bitwise OR"),
}


_UNARY_OPERATOR_MAGIC_METHODS: dict[str, str] = {
    "__neg__": _unary_operator_summary("-", "negation"),
    "__pos__": _unary_operator_summary("+", "unary plus"),
    "__abs__": _paragraph(
        "Compute the absolute value of the instance.",
        "This hook powers ``abs(value)`` so numeric types can describe magnitude.",
        "Return a non-negative representation or raise ``TypeError`` when undefined.",
    ),
    "__invert__": _unary_operator_summary("~", "bitwise inversion"),
}


_TYPE_CONVERSION_MAGIC_METHODS: dict[str, str] = {
    "__int__": _conversion_summary("integer", "integer arithmetic and built-ins like ``int()``"),
    "__float__": _conversion_summary("floating point", "``float()`` and numeric coercion"),
    "__complex__": _conversion_summary("complex", "the ``complex()`` constructor"),
    "__index__": _paragraph(
        "Provide an exact integer representation suitable for slicing and bit operations.",
        "Python relies on this hook for ``hex()``, ``bin()``, and built-ins that require an index value.",
        "Return a non-negative integer to remain compatible with array protocols.",
    ),
    "__round__": _paragraph(
        "Implement rounding behaviour for the instance.",
        "Built-ins call this hook to compute ``round(value, ndigits)`` with domain-specific precision rules.",
        "Respect the optional ``ndigits`` argument when provided to mirror numeric types.",
    ),
    "__trunc__": _paragraph(
        "Return the truncated integer value of the instance.",
        "The ``math.trunc`` function delegates to this hook for custom numeric types.",
        "Prefer returning an ``int`` so downstream consumers can rely on standard behaviour.",
    ),
    "__floor__": _paragraph(
        "Return the greatest integer less than or equal to the value.",
        "``math.floor`` invokes this hook when available to avoid redundant conversions.",
        "Ensure the result honours mathematical floor semantics for fractional values.",
    ),
    "__ceil__": _paragraph(
        "Return the smallest integer greater than or equal to the value.",
        "``math.ceil`` dispatches here to respect object-specific rounding rules.",
        "Return an ``int`` or compatible numeric type to preserve expectations.",
    ),
}


_COLLECTION_MAGIC_METHODS: dict[str, str] = {
    "__reversed__": _collection_summary(
        "Produce an iterator that yields elements in reverse order.",
        "reverse iteration via ``reversed()``",
    ),
    "__length_hint__": _collection_summary(
        "Provide an expected number of items that iteration will produce.",
        "iterator preallocation and optimisation",
    ),
    "__missing__": _collection_summary(
        "Handle missing dictionary keys when subclasses of ``dict`` cannot find an entry.",
        "mapping lookup error handling",
    ),
}


_TYPE_SYSTEM_MAGIC_METHODS: dict[str, str] = {
    "__instancecheck__": _paragraph(
        "Decide whether an object should be considered an instance of the class for ``isinstance``.",
        "Metaclasses override this hook to implement virtual subclassing or structural typing.",
        "Return ``True`` or ``False`` to guide runtime type checks.",
    ),
    "__subclasscheck__": _paragraph(
        "Determine whether another class should be treated as a subclass for ``issubclass``.",
        "Use this hook to support plug-in architectures or ABC-style registration.",
        "Return booleans and avoid expensive operations to keep type checks fast.",
    ),
    "__class_getitem__": _paragraph(
        "Enable subscription on the class object itself, commonly for generics.",
        "Python passes the bracketed arguments here so classes can manufacture specialised variants.",
        "Return a new class or metadata describing the parametrised type.",
    ),
}


_MISCELLANEOUS_MAGIC_METHODS: dict[str, str] = {
    "__bytes__": _paragraph(
        "Return a ``bytes`` representation of the instance.",
        "The ``bytes`` constructor delegates here to serialise custom data structures.",
        "Provide a stable encoding or raise ``TypeError`` when conversion is not meaningful.",
    ),
    "__format__": _paragraph(
        "Customise how the instance renders within formatted strings.",
        "Python calls this method from ``format`` and f-strings to honour format specifications.",
        "Use it to expose alignment, precision, or style controls relevant to the object.",
    ),
    "__sizeof__": _paragraph(
        "Report the memory footprint of the instance in bytes.",
        "The ``sys.getsizeof`` helper calls this method to gather sizing information.",
        "Include the size of referenced buffers when possible to keep reports accurate.",
    ),
    "__fspath__": _paragraph(
        "Return the filesystem path representation of the object.",
        "``os.fspath`` uses this hook so path-like objects can integrate with file APIs.",
        "Return a ``str`` or ``bytes`` path to remain compatible with the filesystem layer.",
    ),
    "__buffer__": _paragraph(
        "Expose a writable buffer interface to the instance's underlying memory.",
        "Python's buffer protocol queries this hook when consumers request direct byte access.",
        "Return a memoryview-compatible object or raise ``TypeError`` if the buffer cannot be shared.",
    ),
    "__release_buffer__": _paragraph(
        "Release resources acquired for a previous ``__buffer__`` request.",
        "The buffer protocol calls this hook when a consumer finishes accessing exported memory.",
        "Clean up state associated with the buffer view to prevent leaks.",
    ),
}


MAGIC_METHOD_EXTENDED_SUMMARIES: dict[str, str] = {
    **_CORE_MAGIC_METHOD_SUMMARIES,
    **_OBJECT_LIFECYCLE_MAGIC_METHODS,
    **_ATTRIBUTE_ACCESS_MAGIC_METHODS,
    **_DESCRIPTOR_MAGIC_METHODS,
    **_PICKLING_MAGIC_METHODS,
    **_BINARY_OPERATOR_MAGIC_METHODS,
    **_REVERSE_OPERATOR_MAGIC_METHODS,
    **_INPLACE_OPERATOR_MAGIC_METHODS,
    **_UNARY_OPERATOR_MAGIC_METHODS,
    **_TYPE_CONVERSION_MAGIC_METHODS,
    **_COLLECTION_MAGIC_METHODS,
    **_TYPE_SYSTEM_MAGIC_METHODS,
    **_MISCELLANEOUS_MAGIC_METHODS,
}


DEFAULT_MAGIC_METHOD_FALLBACK = _paragraph(
    "Special method customising Python's object protocol for this class.",
    "It allows instances to plug into built-in syntax or behaviours even when a dedicated handler is not defined.",
    "Return ``NotImplemented`` when the protocol is unsupported so Python can search for alternative implementations.",
)


DEFAULT_PYDANTIC_ARTIFACT_SUMMARY = _paragraph(
    "Internal helper generated by Pydantic for model configuration or validation.",
    "Attributes with this naming pattern coordinate validators, serializers, and schema metadata behind the scenes.",
    "Treat them as implementation details rather than public extension points.",
)


PYDANTIC_ARTIFACT_SUMMARIES: dict[str, str] = {
    "model_config": _pydantic_summary(
        "Expose configuration controlling validation, serialisation, and runtime behaviour.",
        "Pydantic merges class-level declarations into this mapping before constructing the model class.",
    ),
    "model_fields": _pydantic_summary(
        "Describe each field defined on the model, including metadata and validators.",
        "The dictionary maps attribute names to ``FieldInfo`` structures generated during class creation.",
    ),
    "model_computed_fields": _pydantic_summary(
        "Track computed field descriptors declared with ``@computed_field``.",
        "Entries provide lazy evaluation hooks used when serialising or exporting the model.",
    ),
    "model_fields_set": _pydantic_summary(
        "Record which fields were explicitly provided when the instance was initialised.",
        "Validation populates this set so business logic can distinguish defaults from user input.",
    ),
    "model_extra": _pydantic_summary(
        "Store attributes captured by ``extra='allow'`` or similar configuration.",
        "Pydantic keeps these values separate from standard fields to prevent accidental schema drift.",
    ),
    "model_post_init": _pydantic_summary(
        "Provide a hook executed after ``__init__`` completes validation.",
        "The callable receives the model instance and allows custom post-processing before it is returned.",
    ),
    "model_rebuild": _pydantic_summary(
        "Trigger recompilation of the model's internal schema cache.",
        "Call this helper when forward references or configuration changes require refreshing the generated schema.",
    ),
    "model_parametrized_name": _pydantic_summary(
        "Return the dynamically generated display name for parametrised models.",
        "Generics rely on this helper to produce stable identifiers for documentation and serialisation.",
    ),
    "model_dump": _pydantic_summary(
        "Serialise the model instance into a plain Python mapping.",
        "Options allow callers to control inclusion, exclusion, and alias handling during export.",
    ),
    "model_dump_json": _pydantic_summary(
        "Render the model as a JSON string using the configured encoders.",
        "It wraps ``model_dump`` to apply JSON-specific serialisation rules and ensure UTF-8 output.",
    ),
    "model_validate": _pydantic_summary(
        "Construct a model instance from raw input data.",
        "This classmethod applies parsing, validation, and conversion before returning the populated object.",
    ),
    "model_validate_json": _pydantic_summary(
        "Parse JSON input and validate it against the model schema.",
        "Internally it deserialises the string then delegates to ``model_validate`` for field coercion.",
    ),
    "model_copy": _pydantic_summary(
        "Create a shallow or deep copy of the instance.",
        "Callers can adjust include or exclude options to copy only selected fields.",
    ),
    "model_construct": _pydantic_summary(
        "Instantiate the model without running validation.",
        "This low-level helper is useful when data is already trusted and performance is critical.",
    ),
    "model_serializer": _pydantic_summary(
        "Return the serializer callable registered for the model.",
        "Custom serializers can modify outbound representations during export workflows.",
    ),
    "model_json_schema": _pydantic_summary(
        "Generate a JSON Schema document describing the model structure.",
        "The method compiles core metadata into a dictionary compatible with schema tooling.",
    ),
    "schema": _pydantic_summary(
        "Produce a legacy JSON-compatible schema for the model.",
        "It exists for backwards compatibility and proxies to ``model_json_schema`` in modern versions.",
    ),
    "schema_json": _pydantic_summary(
        "Return the generated schema as a JSON string.",
        "Callers receive a ready-to-serialise payload for documentation or storage.",
    ),
    "dict": _pydantic_summary(
        "Convert the model into a ``dict`` of field values.",
        "This instance method mirrors ``model_dump`` but defaults to returning Python primitives for nested models.",
    ),
    "json": _pydantic_summary(
        "Serialise the instance to JSON text.",
        "It respects include and exclude options so APIs can shape their payloads precisely.",
    ),
    "copy": _pydantic_summary(
        "Duplicate the model instance.",
        "Behaviour matches ``model_copy`` while preserving backward compatibility with Pydantic 1 style code.",
    ),
    "__pydantic_core_schema__": _pydantic_summary(
        "Store the low-level schema object produced by Pydantic's core runtime.",
        "Advanced extensions introspect this structure to customise validation.",
    ),
    "__pydantic_core_config__": _pydantic_summary(
        "Persist the core configuration driving validation decisions.",
        "It reflects merged settings after Pydantic resolves inheritance and model_config overrides.",
    ),
    "__pydantic_decorators__": _pydantic_summary(
        "Registry tracking validators, root validators, and serializers declared on the model.",
        "The mapping ensures decorators are applied in the correct order during validation and serialisation.",
    ),
    "__pydantic_extra__": _pydantic_summary(
        "Hold arbitrary attributes permitted by the model configuration.",
        "Values appear here when ``extra`` behaviour allows storing keys beyond the declared schema.",
    ),
    "__pydantic_fields_set__": _pydantic_summary(
        "Track which fields were provided to the constructor.",
        "This mirrors ``model_fields_set`` but lives on the instance for quick access.",
    ),
    "__pydantic_parent_namespace__": _pydantic_summary(
        "Store the namespace used to resolve forward references.",
        "It gives validators access to surrounding modules when type hints reference future definitions.",
    ),
    "__pydantic_generic_metadata__": _pydantic_summary(
        "Record metadata about how a generic model was specialised.",
        "The structure captures parameter substitutions so schema generation remains accurate.",
    ),
    "__pydantic_model_complete__": _pydantic_summary(
        "Flag whether Pydantic finished configuring the model class.",
        "The boolean guards against premature access before validators and schema helpers are ready.",
    ),
    "__pydantic_serializer__": _pydantic_summary(
        "Reference the compiled serializer callable for the model.",
        "It is used when exporting data through ``model_dump`` or ``model_dump_json``.",
    ),
    "__pydantic_validator__": _pydantic_summary(
        "Reference the compiled validator callable for the model.",
        "Pydantic executes this entry to transform raw data into model instances efficiently.",
    ),
    "__pydantic_custom_init__": _pydantic_summary(
        "Indicate that the model defines a custom ``__init__`` implementation.",
        "The flag informs internals to respect user-defined constructors during validation.",
    ),
    "__pydantic_private__": _pydantic_summary(
        "Store private attributes declared with ``PrivateAttr``.",
        "Private values live outside the public schema yet remain accessible on the instance.",
    ),
    "__pydantic_init_subclass__": _pydantic_summary(
        "Provide Pydantic's subclass initialisation helper.",
        "The hook wraps ``__init_subclass__`` to ensure generated models maintain validation metadata.",
    ),
    "__get_pydantic_core_schema__": _pydantic_summary(
        "Compute the core schema for custom types or dataclasses.",
        "Custom model components implement this method so Pydantic can integrate them into validation.",
    ),
    "__get_pydantic_json_schema__": _pydantic_summary(
        "Customise JSON Schema generation for user-defined types.",
        "Implementations adapt the default schema based on context provided by Pydantic.",
    ),
}


QUALIFIED_NAME_OVERRIDES: dict[str, str] = {
    # === Project-specific vector store aliases ===
    "FloatArray": "src.vectorstore_faiss.gpu.FloatArray",
    "IntArray": "src.vectorstore_faiss.gpu.IntArray",
    "StrArray": "src.vectorstore_faiss.gpu.StrArray",
    "VecArray": "src.search_api.faiss_adapter.VecArray",
    # === Project-specific client helpers ===
    "_SupportsHttp": "src.search_client.client._SupportsHttp",
    "_SupportsResponse": "src.search_client.client._SupportsResponse",
    # === Project-specific models ===
    "Chunk": "src.kgfoundry_common.models.Chunk",
    "Concept": "src.ontology.catalog.Concept",
    "ConceptMeta": "src.ontology.catalog.ConceptMeta",
    "DatasetVersion": "src.kgfoundry_common.parquet_io.DatasetVersion",
    "Doc": "src.kgfoundry_common.models.Doc",
    "DoctagsAsset": "src.kgfoundry_common.models.DoctagsAsset",
    "FixtureDoc": "src.search_api.fixture_index.FixtureDoc",
    "Id": "src.kgfoundry_common.models.Id",
    "kgfoundry.kgfoundry_common.models.Chunk": "src.kgfoundry_common.models.Chunk",
    "kgfoundry.kgfoundry_common.models.Concept": "src.ontology.catalog.Concept",
    "kgfoundry.kgfoundry_common.models.Doc": "src.kgfoundry_common.models.Doc",
    "kgfoundry.kgfoundry_common.models.DoctagsAsset": "src.kgfoundry_common.models.DoctagsAsset",
    "kgfoundry.kgfoundry_common.models.LinkAssertion": "src.kgfoundry_common.models.LinkAssertion",
    "LinkAssertion": "src.kgfoundry_common.models.LinkAssertion",
    "NavMap": "src.kgfoundry_common.navmap_types.NavMap",
    "Neo4jStore": "src.kg_builder.neo4j_store.Neo4jStore",
    "ParsedSchema": "src.kgfoundry_common.parquet_io.ParsedSchema",
    "SearchRequest": "src.search_api.schemas.SearchRequest",
    "SearchResult": "src.search_api.schemas.SearchResult",
    "SpladeDoc": "src.search_api.splade_index.SpladeDoc",
    # === Project-specific errors ===
    "DownloadError": "src.kgfoundry_common.errors.DownloadError",
    "UnsupportedMIMEError": "src.kgfoundry_common.errors.UnsupportedMIMEError",
    # === Project-specific embedding abstractions ===
    "DenseEmbeddingModel": "src.embeddings_dense.base.DenseEmbeddingModel",
    "SparseEncoder": "src.embeddings_sparse.base.SparseEncoder",
    "SparseIndex": "src.embeddings_sparse.base.SparseIndex",
    # === Pydantic base models ===
    "BaseModel": "pydantic.BaseModel",
    "pydantic.BaseModel": "pydantic.BaseModel",
    # === NumPy core ndarray and typing utilities ===
    "ArrayLike": "numpy.typing.ArrayLike",
    "NDArray": "numpy.typing.NDArray",
    "numpy.dtype": "numpy.dtype",
    "numpy.ndarray": "numpy.ndarray",
    "numpy.random.Generator": "numpy.random.Generator",
    "numpy.typing.ArrayLike": "numpy.typing.ArrayLike",
    "numpy.typing.NDArray": "numpy.typing.NDArray",
    "np.dtype": "numpy.dtype",
    "np.ndarray": "numpy.ndarray",
    "np.typing.NDArray": "numpy.typing.NDArray",
    # === NumPy scalar types (fully qualified) ===
    "numpy.complex128": "numpy.complex128",
    "numpy.complex64": "numpy.complex64",
    "numpy.float16": "numpy.float16",
    "numpy.float32": "numpy.float32",
    "numpy.float64": "numpy.float64",
    "numpy.int16": "numpy.int16",
    "numpy.int32": "numpy.int32",
    "numpy.int64": "numpy.int64",
    "numpy.int8": "numpy.int8",
    "numpy.uint16": "numpy.uint16",
    "numpy.uint32": "numpy.uint32",
    "numpy.uint64": "numpy.uint64",
    "numpy.uint8": "numpy.uint8",
    # === NumPy scalar types (short aliases) ===
    "np.complex128": "numpy.complex128",
    "np.complex64": "numpy.complex64",
    "np.float16": "numpy.float16",
    "np.float32": "numpy.float32",
    "np.float64": "numpy.float64",
    "np.int16": "numpy.int16",
    "np.int32": "numpy.int32",
    "np.int64": "numpy.int64",
    "np.int8": "numpy.int8",
    "np.uint16": "numpy.uint16",
    "np.uint32": "numpy.uint32",
    "np.uint64": "numpy.uint64",
    "np.uint8": "numpy.uint8",
    # === PyArrow core types ===
    "pyarrow.Array": "pyarrow.Array",
    "pyarrow.DataType": "pyarrow.DataType",
    "pyarrow.Field": "pyarrow.Field",
    "pyarrow.Int64Type": "pyarrow.Int64Type",
    "pyarrow.RecordBatch": "pyarrow.RecordBatch",
    "pyarrow.Schema": "pyarrow.Schema",
    "pyarrow.StringType": "pyarrow.StringType",
    "pyarrow.Table": "pyarrow.Table",
    "pyarrow.TimestampType": "pyarrow.TimestampType",
    "pyarrow.schema": "pyarrow.schema",
    # === Pydantic helpers and validators ===
    "pydantic.AliasChoices": "pydantic.AliasChoices",
    "pydantic.ConfigDict": "pydantic.ConfigDict",
    "pydantic.Field": "pydantic.Field",
    "pydantic.TypeAdapter": "pydantic.TypeAdapter",
    "pydantic.ValidationError": "pydantic.ValidationError",
    "pydantic.field_validator": "pydantic.field_validator",
    "pydantic.fields.Field": "pydantic.fields.Field",
    "pydantic.model_validator": "pydantic.model_validator",
    # === typing and typing_extensions utilities ===
    "Annotated": "typing.Annotated",
    "Any": "typing.Any",
    "Callable": "collections.abc.Callable",
    "Final": "typing.Final",
    "Iterable": "collections.abc.Iterable",
    "Iterator": "collections.abc.Iterator",
    "Literal": "typing.Literal",
    "Mapping": "collections.abc.Mapping",
    "MutableMapping": "collections.abc.MutableMapping",
    "MutableSequence": "collections.abc.MutableSequence",
    "Optional": "typing.Optional",
    "Sequence": "collections.abc.Sequence",
    "Set": "collections.abc.Set",
    "Type": "typing.Type",
    "typing_extensions.Annotated": "typing_extensions.Annotated",
    "typing_extensions.NotRequired": "typing_extensions.NotRequired",
    "typing_extensions.Self": "typing_extensions.Self",
    "typing_extensions.TypeAlias": "typing_extensions.TypeAlias",
    "typing_extensions.TypedDict": "typing_extensions.TypedDict",
    # === Standard library collections and utilities ===
    "collections.Counter": "collections.Counter",
    "collections.defaultdict": "collections.defaultdict",
    "collections.deque": "collections.deque",
    "collections.OrderedDict": "collections.OrderedDict",
    "datetime.date": "datetime.date",
    "datetime.datetime": "datetime.datetime",
    "datetime.timedelta": "datetime.timedelta",
    "pathlib.Path": "pathlib.Path",
    "pathlib.PurePath": "pathlib.PurePath",
    "uuid.UUID": "uuid.UUID",
    # === External service integrations ===
    "duckdb.DuckDBPyConnection": "duckdb.DuckDBPyConnection",
    "Exit": "typer.Exit",
    "fastapi.HTTPException": "fastapi.HTTPException",
    "HTTPException": "fastapi.HTTPException",
    "typer.Exit": "typer.Exit",
}


def _split_generic_arguments(text: str) -> list[str]:
    """Return a list of comma-separated generic arguments respecting nesting."""
    parts: list[str] = []
    current: list[str] = []
    depth = 0
    for char in text:
        if char == "," and depth == 0:
            part = "".join(current).strip()
            if part:
                parts.append(part)
            current = []
            continue
        if char == "[":
            depth += 1
        elif char == "]" and depth:
            depth -= 1
        current.append(char)
    tail = "".join(current).strip()
    if tail:
        parts.append(tail)
    return parts


def _normalize_qualified_name(text: str) -> str:
    """Map an annotation string to a fully qualified name when possible."""
    cleaned = text.strip()
    override = QUALIFIED_NAME_OVERRIDES.get(cleaned)
    if override:
        return override
    if "[" in cleaned and cleaned.endswith("]"):
        base, remainder = cleaned.split("[", 1)
        base = base.strip()
        normalized_base = QUALIFIED_NAME_OVERRIDES.get(base, base)
        inner = remainder[:-1]
        arguments = _split_generic_arguments(inner)
        normalized_args = [_normalize_qualified_name(argument) for argument in arguments]
        if QUALIFIED_NAME_OVERRIDES.get(base):
            # Sphinx cannot resolve cross-references that include generic
            # parameters, so we fall back to the canonical base name.
            return normalized_base
        joined = ", ".join(normalized_args) if normalized_args else ""
        if joined:
            return f"{normalized_base}[{joined}]"
        return normalized_base
    return cleaned


def _format_annotation_string(value: str) -> str:
    """Normalise an annotation string for consistent documentation output."""
    text = value.strip().replace("typing.", "")
    replacements = {"list": "List", "dict": "Mapping[str, Any]", "tuple": "Tuple", "set": "Set"}
    if text in replacements:
        text = replacements[text]
    text = text.replace("list[", "List[").replace("tuple[", "Tuple[").replace("set[", "Set[")
    if text.startswith("dict["):
        text = text.replace("dict[", "Mapping[")
    if text.startswith("Optional[") and text.endswith("]"):
        inner = text[len("Optional[") : -1]
        inner_text = _normalize_qualified_name(_format_annotation_string(inner))
        return f"Optional[{inner_text}]"
    text = _normalize_qualified_name(text)
    if text.startswith("Optional[") and text.endswith("]"):
        inner = text[len("Optional[") : -1]
        inner_text = _normalize_qualified_name(_format_annotation_string(inner))
        return f"Optional[{inner_text}]"
    return text


def _annotation_accepts_none(text: str) -> bool:
    """Return ``True`` when ``text`` indicates that ``None`` is an allowed value."""
    cleaned = text.replace(" ", "")
    if not cleaned:
        return False
    if cleaned == "None":
        return True
    if cleaned.startswith("Optional[") and cleaned.endswith("]"):
        return True
    return "|None" in cleaned or "None|" in cleaned


def _unparse_or_none(node: ast.AST | None) -> str | None:
    """Safely call :func:`ast.unparse` and return ``None`` if it fails."""
    if node is None:
        return None
    try:
        return ast.unparse(node)
    except Exception:  # pragma: no cover - defensive
        return None


_DEFAULT_SENTINEL = object()


@dataclass
class ParameterDetails:
    """Describe the metadata captured for a function parameter."""

    name: str
    annotation: str
    original_annotation: str | None = None
    has_default: bool = False
    default_value: Any = _DEFAULT_SENTINEL
    default_text: str | None = None
    accepts_none: bool = False


@dataclass
class DocstringChange:
    """Model the DocstringChange.

    Represent the docstringchange data structure used throughout the project. The class encapsulates
    behaviour behind a well-defined interface for collaborating components. Instances are typically
    created by factories or runtime orchestrators documented nearby.
    """
    

    path: Path


def parse_args() -> argparse.Namespace:
    """Compute parse args.

    Carry out the parse args operation for the surrounding component. Generated documentation highlights how this helper collaborates with neighbouring utilities. Callers rely on the routine to remain stable across releases.
    
    Returns
    -------
    argparse.Namespace
        Description of return value.
    
    Examples
    --------
    >>> from tools.auto_docstrings import parse_args
    >>> result = parse_args()
    >>> result  # doctest: +ELLIPSIS
    ...
    """
    
    parser = argparse.ArgumentParser(description=__doc__)
    parser.add_argument("--target", required=True, type=Path, help="Directory to process.")
    parser.add_argument("--log", required=False, type=Path, help="Log file for changed paths.")
    return parser.parse_args()


def module_name_for(path: Path) -> str:
    """Compute module name for.

    Carry out the module name for operation for the surrounding component. Generated documentation highlights how this helper collaborates with neighbouring utilities. Callers rely on the routine to remain stable across releases.
    
    Parameters
    ----------
    path : Path
        Description for ``path``.
    
    Returns
    -------
    str
        Description of return value.
    
    Examples
    --------
    >>> from tools.auto_docstrings import module_name_for
    >>> result = module_name_for(...)
    >>> result  # doctest: +ELLIPSIS
    ...
    """
    
    try:
        relative = path.relative_to(REPO_ROOT)
    except ValueError:
        relative = path

    in_src = path.is_relative_to(SRC_ROOT)
    parts = list(relative.with_suffix("").parts)
    if in_src and parts and parts[0] == "src":
        parts = parts[1:]

    module = ".".join(parts)
    if module.endswith(".__init__"):
        module = module[: -len(".__init__")]

    return module


def summarize(name: str, kind: str) -> str:
    """Compute summarize.

    Carry out the summarize operation for the surrounding component. Generated documentation highlights how this helper collaborates with neighbouring utilities. Callers rely on the routine to remain stable across releases.
    
    Parameters
    ----------
    name : str
        Description for ``name``.
    kind : str
        Description for ``kind``.
    
    Returns
    -------
    str
        Description of return value.
    
    Examples
    --------
    >>> from tools.auto_docstrings import summarize
    >>> result = summarize(..., ...)
    >>> result  # doctest: +ELLIPSIS
    ...
    """
    
    base = _humanize_identifier(name) or "value"
    if kind == "module":
        text = f"Overview of {base}."
    elif kind == "class":
        text = f"Model the {base}."
    elif kind == "function":
        text = f"Compute {base}."
    else:
        text = f"Describe {base}."
    return text if text.endswith(".") else text + "."


def extended_summary(kind: str, name: str, module_name: str, node: ast.AST | None = None) -> str:
    """Compute extended summary.

    Carry out the extended summary operation for the surrounding component. Generated documentation highlights how this helper collaborates with neighbouring utilities. Callers rely on the routine to remain stable across releases.
    
    Parameters
    ----------
    kind : str
        Description for ``kind``.
    name : str
        Description for ``name``.
    module_name : str
        Description for ``module_name``.
    node : ast.AST | None
        Description for ``node``.
    
    Returns
    -------
    str
        Description of return value.
    
    Examples
    --------
    >>> from tools.auto_docstrings import extended_summary
    >>> result = extended_summary(..., ..., ...)
    >>> result  # doctest: +ELLIPSIS
    ...
    """
    
    pretty = _humanize_identifier(name)
    if kind == "module":
        module_pretty = _humanize_identifier(module_name.split(".")[-1] if module_name else name)
        if module_pretty:
            return _paragraph(
                f"This module bundles {module_pretty.lower()} logic for the kgfoundry stack.",
                "It groups related helpers so downstream packages can import a single cohesive namespace.",
                "Refer to the functions and classes below for implementation specifics.",
            )
        return _paragraph(
            "Utility module providing KGFoundry helpers.",
            "It exists to keep documentation coverage consistent for internal support code.",
            "Consumers should rely on the documented public functions rather than touching private members.",
        )
    if kind == "class" and isinstance(node, ast.ClassDef):
        if _is_pydantic_model(node):
            return _paragraph(
                "Pydantic model defining the structured payload used across the system.",
                "Validation ensures inputs conform to the declared schema while producing clear error messages.",
                "Use this class when serialising or parsing data for the surrounding feature.",
            )
        if pretty:
            return _paragraph(
                f"Represent the {pretty.lower()} data structure used throughout the project.",
                "The class encapsulates behaviour behind a well-defined interface for collaborating components.",
                "Instances are typically created by factories or runtime orchestrators documented nearby.",
            )
        return _paragraph(
            "Core data structure used within kgfoundry.",
            "It organises related behaviour and provides lifecycle management for the feature domain.",
            "Review the attribute descriptions below for usage guidance.",
        )
    if _is_pydantic_artifact(name):
        return PYDANTIC_ARTIFACT_SUMMARIES.get(name, DEFAULT_PYDANTIC_ARTIFACT_SUMMARY)
    if kind == "function" and name == "__init__":
        return _paragraph(
            "Initialise a new instance with validated parameters.",
            "The constructor prepares internal state and coordinates any setup required by the class.",
            "Subclasses should call ``super().__init__`` to keep validation and defaults intact.",
        )
    if kind == "function" and name in MAGIC_METHOD_EXTENDED_SUMMARIES:
        return MAGIC_METHOD_EXTENDED_SUMMARIES[name]
    if kind == "function" and _is_magic(name):
        return DEFAULT_MAGIC_METHOD_FALLBACK
    if kind == "function":
        if pretty:
            return _paragraph(
                f"Carry out the {pretty.lower()} operation for the surrounding component.",
                "Generated documentation highlights how this helper collaborates with neighbouring utilities.",
                "Callers rely on the routine to remain stable across releases.",
            )
        return _paragraph(
            "Perform the requested operation.",
            "The helper abstracts lower-level details so feature code can stay concise.",
            "Consult inline parameter documentation for usage guidance.",
        )
    return _paragraph(
        "Auto-generated reference for project internals.",
        "Documentation generation surfaces private helpers to maintain discoverability.",
        "Most callers should prefer the public APIs documented elsewhere in this module.",
    )


def annotation_to_text(node: ast.AST | None) -> str:
    """Compute annotation to text.

    Carry out the annotation to text operation for the surrounding component. Generated documentation highlights how this helper collaborates with neighbouring utilities. Callers rely on the routine to remain stable across releases.
    
    Parameters
    ----------
    node : ast.AST | None
        Description for ``node``.
    
    Returns
    -------
    str
        Description of return value.
    
    Examples
    --------
    >>> from tools.auto_docstrings import annotation_to_text
    >>> result = annotation_to_text(...)
    >>> result  # doctest: +ELLIPSIS
    ...
    """
    
    if node is None:
        return "Any"
    try:
        text = ast.unparse(node)
    except Exception:  # pragma: no cover
        return "Any"
    return _format_annotation_string(text)


def iter_docstring_nodes(tree: ast.Module) -> list[tuple[int, ast.AST, str]]:
    """Compute iter docstring nodes.

    Carry out the iter docstring nodes operation for the surrounding component. Generated documentation highlights how this helper collaborates with neighbouring utilities. Callers rely on the routine to remain stable across releases.
    
    Parameters
    ----------
    tree : ast.Module
        Description for ``tree``.
    
    Returns
    -------
    List[Tuple[int, ast.AST, str]]
        Description of return value.
    
    Examples
    --------
    >>> from tools.auto_docstrings import iter_docstring_nodes
    >>> result = iter_docstring_nodes(...)
    >>> result  # doctest: +ELLIPSIS
    ...
    """
    
    items: list[tuple[int, ast.AST, str]] = [(0, tree, "module")]
    for node in ast.walk(tree):
        if isinstance(node, ast.ClassDef):
            items.append((node.lineno, node, "class"))
        elif isinstance(node, (ast.FunctionDef, ast.AsyncFunctionDef)):
            items.append((node.lineno, node, "function"))
    items.sort(key=lambda item: item[0], reverse=True)
    return items


<<<<<<< HEAD
@dataclass(frozen=True)
class ParameterInfo:
    """Model the ParameterInfo.
=======
def parameters_for(node: ast.FunctionDef | ast.AsyncFunctionDef) -> list[ParameterDetails]:
    """Compute parameters for.
>>>>>>> 9466c6f4

    Represent the parameterinfo data structure used throughout the project. The class encapsulates
    behaviour behind a well-defined interface for collaborating components. Instances are typically
    created by factories or runtime orchestrators documented nearby.
    """
    

    name: str
    annotation: str
    required: bool


def parameters_for(node: ast.FunctionDef | ast.AsyncFunctionDef) -> list[ParameterInfo]:
    """Compute parameters for.

    Carry out the parameters for operation for the surrounding component. Generated documentation highlights how this helper collaborates with neighbouring utilities. Callers rely on the routine to remain stable across releases.
    
    Parameters
    ----------
    node : ast.FunctionDef | ast.AsyncFunctionDef
        Description for ``node``.
    
    Returns
    -------
<<<<<<< HEAD
    List[ParameterInfo]
=======
    List[ParameterDetails]
>>>>>>> 9466c6f4
        Description of return value.
    
    Examples
    --------
    >>> from tools.auto_docstrings import parameters_for
    >>> result = parameters_for(...)
    >>> result  # doctest: +ELLIPSIS
    ...
    """
<<<<<<< HEAD
    
    params: list[ParameterInfo] = []
=======
    params: list[ParameterDetails] = []
>>>>>>> 9466c6f4
    args = node.args

    def add(arg: ast.arg, default: ast.AST | None) -> None:
        """Compute add.

        Carry out the add operation for the surrounding component. Generated documentation highlights how this helper collaborates with neighbouring utilities. Callers rely on the routine to remain stable across releases.
        
        Parameters
        ----------
        arg : ast.arg
            Description for ``arg``.
        default : ast.AST | None
            Description for ``default``.
        
        Examples
        --------
        >>> from tools.auto_docstrings import add
        >>> add(..., ...)  # doctest: +ELLIPSIS
        """
        
        name = arg.arg
        if name in {"self", "cls"}:
            return
<<<<<<< HEAD
        annotation = annotation_to_text(arg.annotation)
        is_optional = default is not None
        if is_optional and annotation.endswith(" | None"):
            annotation = annotation[: -len(" | None")]
        if is_optional:
            cleaned = annotation or "Any"
            annotation = f"{cleaned} | None"
        params.append(ParameterInfo(name, annotation or "Any", not is_optional))
=======
        annotation_text = annotation_to_text(arg.annotation)
        original_annotation = _unparse_or_none(arg.annotation)
        cleaned_annotation = annotation_text or "Any"
        has_default = default is not None
        evaluated_default: Any = _DEFAULT_SENTINEL
        default_text: str | None = None
        accepts_none = _annotation_accepts_none(cleaned_annotation)
        if has_default:
            try:
                evaluated_default = ast.literal_eval(default)
            except (TypeError, ValueError):
                evaluated_default = _DEFAULT_SENTINEL
            except Exception:  # pragma: no cover - defensive
                evaluated_default = _DEFAULT_SENTINEL
            if evaluated_default is not _DEFAULT_SENTINEL:
                default_text = repr(evaluated_default)
            else:
                default_text = _unparse_or_none(default)
            if evaluated_default is None or default_text == "None":
                accepts_none = True
        params.append(
            ParameterDetails(
                name=name,
                annotation=cleaned_annotation,
                original_annotation=original_annotation,
                has_default=has_default,
                default_value=evaluated_default,
                default_text=default_text,
                accepts_none=accepts_none,
            )
        )
>>>>>>> 9466c6f4

    positional = args.posonlyargs + args.args
    defaults = [None] * (len(positional) - len(args.defaults)) + list(args.defaults)
    for arg, default in zip(positional, defaults, strict=True):
        add(arg, default)

    if args.vararg:
<<<<<<< HEAD
        params.append(ParameterInfo(f"*{args.vararg.arg}", "Any", False))
=======
        annotation_text = annotation_to_text(args.vararg.annotation)
        params.append(
            ParameterDetails(
                name=f"*{args.vararg.arg}",
                annotation=annotation_text or "Any",
                original_annotation=_unparse_or_none(args.vararg.annotation),
            )
        )
>>>>>>> 9466c6f4

    for arg, default in zip(args.kwonlyargs, args.kw_defaults, strict=True):
        add(arg, default)

    if args.kwarg:
<<<<<<< HEAD
        params.append(ParameterInfo(f"**{args.kwarg.arg}", "Any", False))
=======
        annotation_text = annotation_to_text(args.kwarg.annotation)
        params.append(
            ParameterDetails(
                name=f"**{args.kwarg.arg}",
                annotation=annotation_text or "Any",
                original_annotation=_unparse_or_none(args.kwarg.annotation),
            )
        )
>>>>>>> 9466c6f4

    return params


def detect_raises(node: ast.AST) -> list[str]:
    """Compute detect raises.

    Carry out the detect raises operation for the surrounding component. Generated documentation highlights how this helper collaborates with neighbouring utilities. Callers rely on the routine to remain stable across releases.
    
    Parameters
    ----------
    node : ast.AST
        Description for ``node``.
    
    Returns
    -------
    List[str]
        Description of return value.
    
    Examples
    --------
    >>> from tools.auto_docstrings import detect_raises
    >>> result = detect_raises(...)
    >>> result  # doctest: +ELLIPSIS
    ...
    """
<<<<<<< HEAD
    
    seen: OrderedDict[str, None] = OrderedDict()
    for child in ast.walk(node):
        if not isinstance(child, ast.Raise):
            continue
        exc = child.exc
=======

    def _exception_name(exc: ast.AST | None) -> str:
>>>>>>> 9466c6f4
        if exc is None:
            return "Exception"
        if isinstance(exc, ast.Call):
            func = exc.func
            if isinstance(func, ast.Name):
                return func.id
            if isinstance(func, ast.Attribute):
                return ast.unparse(func)
            return "Exception"  # pragma: no cover - defensive
        if isinstance(exc, ast.Name):
            return exc.id
        if isinstance(exc, ast.Attribute):
            return ast.unparse(exc)
        return "Exception"

    seen: OrderedDict[str, None] = OrderedDict()

    class RaiseCollector(ast.NodeVisitor):
        """Collect ``raise`` statements while respecting scope boundaries."""

        _NESTED_SCOPES = (
            ast.FunctionDef,
            ast.AsyncFunctionDef,
            ast.ClassDef,
            ast.Lambda,
        )

        def __init__(self, root: ast.AST) -> None:
            self._root = root

        def visit(self, current: ast.AST) -> Any:
            if current is not self._root and isinstance(current, self._NESTED_SCOPES):
                return None
            return super().visit(current)

        def visit_Raise(self, raise_node: ast.Raise) -> None:  # noqa: D401 - short override
            name = _exception_name(raise_node.exc)
            if name not in seen:
                seen[name] = None
            self.generic_visit(raise_node)

    RaiseCollector(node).visit(node)
    return list(seen.keys())


def build_examples(
<<<<<<< HEAD
    module_name: str, name: str, parameters: list[ParameterInfo], has_return: bool
=======
    module_name: str, name: str, parameters: list[ParameterDetails], has_return: bool
>>>>>>> 9466c6f4
) -> list[str]:
    """Compute build examples.

    Carry out the build examples operation for the surrounding component. Generated documentation highlights how this helper collaborates with neighbouring utilities. Callers rely on the routine to remain stable across releases.
    
    Parameters
    ----------
    module_name : str
        Description for ``module_name``.
    name : str
        Description for ``name``.
<<<<<<< HEAD
    parameters : List[ParameterInfo]
=======
    parameters : List[ParameterDetails]
>>>>>>> 9466c6f4
        Description for ``parameters``.
    has_return : bool
        Description for ``has_return``.
    
    Returns
    -------
    List[str]
        Description of return value.
    
    Examples
    --------
    >>> from tools.auto_docstrings import build_examples
    >>> result = build_examples(..., ..., ..., ...)
    >>> result  # doctest: +ELLIPSIS
    ...
    """
    
    lines: list[str] = ["Examples", "--------"]
    if module_name and not name.startswith("__"):
        lines.append(f">>> from {module_name} import {name}")
<<<<<<< HEAD
    required_args = ["..."] * sum(1 for param in parameters if param.required and not param.name.startswith("*"))
    variadic_args = [param.name for param in parameters if param.name.startswith("*")]

    call_parts = [*required_args, *variadic_args]
    invocation = f"{name}({', '.join(call_parts)})" if call_parts else f"{name}()"
=======
    call_args = ["..."] * sum(1 for param in parameters if not param.name.startswith("*"))
    invocation = f"{name}({', '.join(call_args)})" if call_args else f"{name}()"
>>>>>>> 9466c6f4
    if not name.startswith("__"):
        if has_return:
            lines.append(f">>> result = {invocation}")
            lines.append(">>> result  # doctest: +ELLIPSIS")
            lines.append("...")
        else:
            lines.append(f">>> {invocation}  # doctest: +ELLIPSIS")
    return lines


def build_docstring(kind: str, node: ast.AST, module_name: str) -> list[str]:
    """Compute build docstring.

    Carry out the build docstring operation for the surrounding component. Generated documentation highlights how this helper collaborates with neighbouring utilities. Callers rely on the routine to remain stable across releases.
    
    Parameters
    ----------
    kind : str
        Description for ``kind``.
    node : ast.AST
        Description for ``node``.
    module_name : str
        Description for ``module_name``.
    
    Returns
    -------
    List[str]
        Description of return value.
    
    Examples
    --------
    >>> from tools.auto_docstrings import build_docstring
    >>> result = build_docstring(..., ..., ...)
    >>> result  # doctest: +ELLIPSIS
    ...
    """
    
    if kind == "module":
        module_display = module_name.split(".")[-1] if module_name else "module"
        summary = summarize(module_display, kind)
        extended = extended_summary(kind, module_display, module_name, node)
    else:
        object_name = getattr(node, "name", "value")
        summary = summarize(object_name, kind)
        extended = extended_summary(kind, object_name, module_name, node)

<<<<<<< HEAD
    parameters: list[ParameterInfo] = []
=======
    parameters: list[ParameterDetails] = []
>>>>>>> 9466c6f4
    returns: str | None = None
    raises: list[str] = []
    if kind == "function" and isinstance(node, (ast.FunctionDef, ast.AsyncFunctionDef)):
        parameters = parameters_for(node)
        return_annotation = annotation_to_text(node.returns)
        if return_annotation not in {"None", "NoReturn"}:
            returns = return_annotation
        raises = detect_raises(node)

    lines: list[str] = ['"""', summary]
    if extended:
        lines.extend(["", extended])

    if kind == "module":
        lines.append('"""')
        return lines

    if kind == "class" and isinstance(node, ast.ClassDef):
        lines.append('"""')
        return lines

    if parameters:
        lines.extend(["", "Parameters", "----------"])
        for parameter in parameters:
<<<<<<< HEAD
            lines.append(f"{parameter.name} : {parameter.annotation}")
=======
            extras: list[str] = []
            if parameter.has_default:
                extras.append("optional")
                if parameter.default_text is not None:
                    extras.append(f"default={parameter.default_text}")
            suffix = f", {', '.join(extras)}" if extras else ""
            lines.append(f"{parameter.name} : {parameter.annotation}{suffix}")
>>>>>>> 9466c6f4
            lines.append(f"    Description for ``{parameter.name}``.")

    if returns:
        lines.extend(["", "Returns", "-------", returns, "    Description of return value."])

    if raises:
        lines.extend(["", "Raises", "------"])
        for exc in raises:
            lines.append(f"{exc}")
            lines.append("    Raised when validation fails.")

    if kind == "function" and isinstance(node, (ast.FunctionDef, ast.AsyncFunctionDef)):
        name = getattr(node, "name", "")
        is_public = bool(name) and not name.startswith("_")
        if is_public:
            example_lines = build_examples(module_name, name, parameters, bool(returns))
            if example_lines:
                lines.extend(["", *example_lines])

    lines.append('"""')
    return lines


def _required_sections(
    kind: str,
<<<<<<< HEAD
    parameters: list[ParameterInfo],
=======
    parameters: list[ParameterDetails],
>>>>>>> 9466c6f4
    returns: str | None,
    raises: list[str],
    node_name: str | None,
    include_examples: bool,
) -> set[str]:
    """Return placeholder markers emitted by the fallback generator.

    Parameters
    ----------
    kind : str
        Description for ``kind``.
<<<<<<< HEAD
    parameters : List[ParameterInfo]
=======
    parameters : List[ParameterDetails]
>>>>>>> 9466c6f4
        Description for ``parameters``.
    returns : str | None
        Description for ``returns``.
    raises : List[str]
        Description for ``raises``.

    Returns
    -------
    Set[str]
        Description of return value.
    """
    if kind in {"module", "class"}:
        return set()

    markers: set[str] = set()
    if node_name:
        operation = _humanize_identifier(node_name).lower()
        markers.add(f"Carry out the {operation} operation for the surrounding component.")
        markers.add(
            "Generated documentation highlights how this helper collaborates with neighbouring utilities.",
        )
        markers.add("Callers rely on the routine to remain stable across releases.")
    for param_name, _ in parameters:
        markers.add(f"Description for ``{param_name}``.")
    required: set[str] = set()
    if include_examples:
        required.add("Examples")
    if parameters:
        required.add("Parameters")
    if returns:
        markers.add("Description of return value.")
    if raises:
        markers.add("Raised when validation fails.")
    return markers


def docstring_text(node: ast.AST) -> tuple[str | None, ast.Expr | None]:
    """Compute docstring text.

    Carry out the docstring text operation for the surrounding component. Generated documentation highlights how this helper collaborates with neighbouring utilities. Callers rely on the routine to remain stable across releases.
    
    Parameters
    ----------
    node : ast.AST
        Description for ``node``.
    
    Returns
    -------
    Tuple[str | None, ast.Expr | None]
        Description of return value.
    
    Examples
    --------
    >>> from tools.auto_docstrings import docstring_text
    >>> result = docstring_text(...)
    >>> result  # doctest: +ELLIPSIS
    ...
    """
    
    body = getattr(node, "body", [])
    if not body:
        return None, None
    first = body[0]
    if (
        isinstance(first, ast.Expr)
        and isinstance(first.value, ast.Constant)
        and isinstance(first.value.value, str)
    ):
        return first.value.value, first
    return None, None


def replace(
    doc_expr: ast.Expr | None, lines: list[str], new_lines: list[str], indent: str, insert_at: int
) -> None:
    """Compute replace.

    Carry out the replace operation for the surrounding component. Generated documentation highlights how this helper collaborates with neighbouring utilities. Callers rely on the routine to remain stable across releases.
    
    Parameters
    ----------
    doc_expr : ast.Expr | None
        Description for ``doc_expr``.
    lines : List[str]
        Description for ``lines``.
    new_lines : List[str]
        Description for ``new_lines``.
    indent : str
        Description for ``indent``.
    insert_at : int
        Description for ``insert_at``.
    
    Examples
    --------
    >>> from tools.auto_docstrings import replace
    >>> replace(..., ..., ..., ..., ...)  # doctest: +ELLIPSIS
    """
    
    formatted = [indent + line + "\n" for line in new_lines]
    existing_blank_line = False
    if doc_expr is not None:
        next_line_index = (doc_expr.end_lineno or doc_expr.lineno)
        if next_line_index < len(lines):
            existing_blank_line = lines[next_line_index].strip() == ""
        start = doc_expr.lineno - 1
        end = doc_expr.end_lineno or doc_expr.lineno
        del lines[start:end]
        lines[start:start] = formatted
        after_index = start + len(formatted)
    else:
        lines[insert_at:insert_at] = formatted
        after_index = insert_at + len(formatted)
    if not existing_blank_line:
        lines.insert(after_index, indent + "\n")


def process_file(path: Path) -> bool:
    """Compute process file.

    Carry out the process file operation for the surrounding component. Generated documentation highlights how this helper collaborates with neighbouring utilities. Callers rely on the routine to remain stable across releases.
    
    Parameters
    ----------
    path : Path
        Description for ``path``.
    
    Returns
    -------
    bool
        Description of return value.
    
    Examples
    --------
    >>> from tools.auto_docstrings import process_file
    >>> result = process_file(...)
    >>> result  # doctest: +ELLIPSIS
    ...
    """
    
    try:
        text = path.read_text(encoding="utf-8")
    except UnicodeDecodeError:
        return False
    tree = ast.parse(text)
    lines = text.splitlines()
    lines = [line + "\n" for line in lines]
    changed = False

    module_name = module_name_for(path)

    for _, node, kind in iter_docstring_nodes(tree):
        node_name = getattr(node, "name", None)
        if kind != "module" and isinstance(
            node, (ast.FunctionDef, ast.AsyncFunctionDef, ast.ClassDef)
        ):
            if (
                node_name
                and node_name.startswith("__")
                and node_name.endswith("__")
                and node_name != "__init__"
            ):
                continue
            if node_name and node_name.startswith("_") and not node_name.startswith("__"):
                continue

        doc, expr = docstring_text(node)
<<<<<<< HEAD
        parameters: list[ParameterInfo] = []
=======
        parameters: list[ParameterDetails] = []
>>>>>>> 9466c6f4
        returns: str | None = None
        raises: list[str] = []
        include_examples = False
        if kind == "function" and isinstance(node, (ast.FunctionDef, ast.AsyncFunctionDef)):
            parameters = parameters_for(node)
            return_annotation: str = annotation_to_text(node.returns)
            if return_annotation not in {"None", "NoReturn"}:
                returns = return_annotation
            raises = detect_raises(node)

        placeholder_markers = _required_sections(
            include_examples = bool(node_name) and not node_name.startswith("_")

        required_sections = _required_sections(
            kind,
            parameters,
            returns,
            raises,
            node_name,
            include_examples,
        )
        needs_update = doc is None or "TODO" in (doc or "") or "NavMap:" in (doc or "")
        if not needs_update and doc and placeholder_markers:
            if any(marker in doc for marker in placeholder_markers):
                needs_update = True
            else:
                lower_doc = doc.lower()
                lower_markers = tuple(marker.lower() for marker in placeholder_markers)
                if any(marker in lower_doc for marker in lower_markers):
                    needs_update = True
        if not needs_update and doc is not None:
            boilerplate_tokens = (
                "Provide utilities for module.",
                "This module exposes the primary interfaces for the package.",
                "See Also\n--------\n",
                "Attributes\n----------\nNone",
                "Method description.",
                "Provide usage considerations, constraints, or complexity notes.",
            )
            if any(token in doc for token in boilerplate_tokens):
                needs_update = True
        new_lines: list[str] | None = None
        if not needs_update:
            new_lines = build_docstring(kind, node, module_name)
            generated_body = "\n".join(new_lines[1:-1]) if len(new_lines) >= 2 else ""
            if (doc or "") != generated_body:
                needs_update = True

        if not needs_update:
            continue

        if new_lines is None:
            new_lines = build_docstring(kind, node, module_name)

        if kind == "module":
            indent = ""
            insert_at = 1 if lines and lines[0].startswith("#!") else 0
            replace(expr, lines, new_lines, indent, insert_at)
        else:
            if not isinstance(
                node,
                (
                    ast.FunctionDef,
                    ast.AsyncFunctionDef,
                    ast.ClassDef,
                ),
            ):
                continue
            indent = " " * (node.col_offset + 4)
            body: list[ast.stmt] = node.body
            insert_at = body[0].lineno - 1 if body else node.lineno
            replace(expr, lines, new_lines, indent, insert_at)
        changed = True

    if changed:
        path.write_text("".join(lines), encoding="utf-8")
    return changed


def main() -> None:
    """Compute main.

    Carry out the main operation for the surrounding component. Generated documentation highlights how this helper collaborates with neighbouring utilities. Callers rely on the routine to remain stable across releases.
    
    Examples
    --------
    >>> from tools.auto_docstrings import main
    >>> main()  # doctest: +ELLIPSIS
    """
    
    args = parse_args()
    target = args.target.resolve()
    changed: list[DocstringChange] = []

    for file_path in sorted(target.rglob("*.py")):
        if process_file(file_path):
            changed.append(DocstringChange(file_path))

    if args.log:
        args.log.parent.mkdir(parents=True, exist_ok=True)
        with args.log.open("a", encoding="utf-8") as handle:
            for item in changed:
                handle.write(f"{item.path}\n")


if __name__ == "__main__":
    main()<|MERGE_RESOLUTION|>--- conflicted
+++ resolved
@@ -1261,14 +1261,9 @@
     return items
 
 
-<<<<<<< HEAD
 @dataclass(frozen=True)
 class ParameterInfo:
     """Model the ParameterInfo.
-=======
-def parameters_for(node: ast.FunctionDef | ast.AsyncFunctionDef) -> list[ParameterDetails]:
-    """Compute parameters for.
->>>>>>> 9466c6f4
 
     Represent the parameterinfo data structure used throughout the project. The class encapsulates
     behaviour behind a well-defined interface for collaborating components. Instances are typically
@@ -1293,11 +1288,7 @@
     
     Returns
     -------
-<<<<<<< HEAD
     List[ParameterInfo]
-=======
-    List[ParameterDetails]
->>>>>>> 9466c6f4
         Description of return value.
     
     Examples
@@ -1307,12 +1298,8 @@
     >>> result  # doctest: +ELLIPSIS
     ...
     """
-<<<<<<< HEAD
     
     params: list[ParameterInfo] = []
-=======
-    params: list[ParameterDetails] = []
->>>>>>> 9466c6f4
     args = node.args
 
     def add(arg: ast.arg, default: ast.AST | None) -> None:
@@ -1336,7 +1323,6 @@
         name = arg.arg
         if name in {"self", "cls"}:
             return
-<<<<<<< HEAD
         annotation = annotation_to_text(arg.annotation)
         is_optional = default is not None
         if is_optional and annotation.endswith(" | None"):
@@ -1345,7 +1331,6 @@
             cleaned = annotation or "Any"
             annotation = f"{cleaned} | None"
         params.append(ParameterInfo(name, annotation or "Any", not is_optional))
-=======
         annotation_text = annotation_to_text(arg.annotation)
         original_annotation = _unparse_or_none(arg.annotation)
         cleaned_annotation = annotation_text or "Any"
@@ -1377,7 +1362,6 @@
                 accepts_none=accepts_none,
             )
         )
->>>>>>> 9466c6f4
 
     positional = args.posonlyargs + args.args
     defaults = [None] * (len(positional) - len(args.defaults)) + list(args.defaults)
@@ -1385,9 +1369,7 @@
         add(arg, default)
 
     if args.vararg:
-<<<<<<< HEAD
         params.append(ParameterInfo(f"*{args.vararg.arg}", "Any", False))
-=======
         annotation_text = annotation_to_text(args.vararg.annotation)
         params.append(
             ParameterDetails(
@@ -1396,15 +1378,12 @@
                 original_annotation=_unparse_or_none(args.vararg.annotation),
             )
         )
->>>>>>> 9466c6f4
 
     for arg, default in zip(args.kwonlyargs, args.kw_defaults, strict=True):
         add(arg, default)
 
     if args.kwarg:
-<<<<<<< HEAD
         params.append(ParameterInfo(f"**{args.kwarg.arg}", "Any", False))
-=======
         annotation_text = annotation_to_text(args.kwarg.annotation)
         params.append(
             ParameterDetails(
@@ -1413,7 +1392,6 @@
                 original_annotation=_unparse_or_none(args.kwarg.annotation),
             )
         )
->>>>>>> 9466c6f4
 
     return params
 
@@ -1440,17 +1418,14 @@
     >>> result  # doctest: +ELLIPSIS
     ...
     """
-<<<<<<< HEAD
     
     seen: OrderedDict[str, None] = OrderedDict()
     for child in ast.walk(node):
         if not isinstance(child, ast.Raise):
             continue
         exc = child.exc
-=======
 
     def _exception_name(exc: ast.AST | None) -> str:
->>>>>>> 9466c6f4
         if exc is None:
             return "Exception"
         if isinstance(exc, ast.Call):
@@ -1497,11 +1472,7 @@
 
 
 def build_examples(
-<<<<<<< HEAD
     module_name: str, name: str, parameters: list[ParameterInfo], has_return: bool
-=======
-    module_name: str, name: str, parameters: list[ParameterDetails], has_return: bool
->>>>>>> 9466c6f4
 ) -> list[str]:
     """Compute build examples.
 
@@ -1513,11 +1484,7 @@
         Description for ``module_name``.
     name : str
         Description for ``name``.
-<<<<<<< HEAD
     parameters : List[ParameterInfo]
-=======
-    parameters : List[ParameterDetails]
->>>>>>> 9466c6f4
         Description for ``parameters``.
     has_return : bool
         Description for ``has_return``.
@@ -1538,16 +1505,11 @@
     lines: list[str] = ["Examples", "--------"]
     if module_name and not name.startswith("__"):
         lines.append(f">>> from {module_name} import {name}")
-<<<<<<< HEAD
     required_args = ["..."] * sum(1 for param in parameters if param.required and not param.name.startswith("*"))
     variadic_args = [param.name for param in parameters if param.name.startswith("*")]
 
     call_parts = [*required_args, *variadic_args]
     invocation = f"{name}({', '.join(call_parts)})" if call_parts else f"{name}()"
-=======
-    call_args = ["..."] * sum(1 for param in parameters if not param.name.startswith("*"))
-    invocation = f"{name}({', '.join(call_args)})" if call_args else f"{name}()"
->>>>>>> 9466c6f4
     if not name.startswith("__"):
         if has_return:
             lines.append(f">>> result = {invocation}")
@@ -1594,11 +1556,7 @@
         summary = summarize(object_name, kind)
         extended = extended_summary(kind, object_name, module_name, node)
 
-<<<<<<< HEAD
     parameters: list[ParameterInfo] = []
-=======
-    parameters: list[ParameterDetails] = []
->>>>>>> 9466c6f4
     returns: str | None = None
     raises: list[str] = []
     if kind == "function" and isinstance(node, (ast.FunctionDef, ast.AsyncFunctionDef)):
@@ -1623,9 +1581,7 @@
     if parameters:
         lines.extend(["", "Parameters", "----------"])
         for parameter in parameters:
-<<<<<<< HEAD
             lines.append(f"{parameter.name} : {parameter.annotation}")
-=======
             extras: list[str] = []
             if parameter.has_default:
                 extras.append("optional")
@@ -1633,7 +1589,6 @@
                     extras.append(f"default={parameter.default_text}")
             suffix = f", {', '.join(extras)}" if extras else ""
             lines.append(f"{parameter.name} : {parameter.annotation}{suffix}")
->>>>>>> 9466c6f4
             lines.append(f"    Description for ``{parameter.name}``.")
 
     if returns:
@@ -1659,11 +1614,7 @@
 
 def _required_sections(
     kind: str,
-<<<<<<< HEAD
     parameters: list[ParameterInfo],
-=======
-    parameters: list[ParameterDetails],
->>>>>>> 9466c6f4
     returns: str | None,
     raises: list[str],
     node_name: str | None,
@@ -1675,11 +1626,7 @@
     ----------
     kind : str
         Description for ``kind``.
-<<<<<<< HEAD
     parameters : List[ParameterInfo]
-=======
-    parameters : List[ParameterDetails]
->>>>>>> 9466c6f4
         Description for ``parameters``.
     returns : str | None
         Description for ``returns``.
@@ -1846,11 +1793,7 @@
                 continue
 
         doc, expr = docstring_text(node)
-<<<<<<< HEAD
         parameters: list[ParameterInfo] = []
-=======
-        parameters: list[ParameterDetails] = []
->>>>>>> 9466c6f4
         returns: str | None = None
         raises: list[str] = []
         include_examples = False
