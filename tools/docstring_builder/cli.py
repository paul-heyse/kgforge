--- conflicted
+++ resolved
@@ -1385,15 +1385,9 @@
             issues.append("Stub drift detected; see output above.")
 
     if issues:
-<<<<<<< HEAD
-        LOGGER.warning("[DOCTOR] Configuration issues detected:")
-        for item in issues:
-            LOGGER.warning("  - %s", item)
-=======
         LOGGER.error("[DOCTOR] Configuration issues detected:")
         for item in issues:
             LOGGER.error("  - %s", item)
->>>>>>> 2b031107
         return EXIT_CONFIG
 
     if drift_status != 0:
