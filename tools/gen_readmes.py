--- conflicted
+++ resolved
@@ -183,16 +183,7 @@
     first sentence boundary.  Punctuation is preserved to keep the natural
     language flow intact.
     """
-<<<<<<< HEAD
-
-=======
-    
-    
-    
-    
-    
-    
->>>>>>> 7d0f3365
+
     doc = getattr(node, "docstring", None)
     if not doc or not getattr(doc, "value", None):
         return ""
