--- conflicted
+++ resolved
@@ -16,47 +16,9 @@
 SUITE_ROOT = Path(__file__).resolve().parents[2]
 REPO_ROOT = Path(__file__).resolve().parents[4]
 REGISTRY_PATH = SUITE_ROOT / "api_registry.yaml"
-<<<<<<< HEAD
-MKDOCS_CONFIG_PATH = SUITE_ROOT / "mkdocs.yml"
-EDIT_URI_BRANCH_INDEX = 1
 
 LOGGER = logging.getLogger(__name__)
 LOGGER.addHandler(logging.NullHandler())
-
-
-def _load_repo_settings() -> tuple[str | None, str | None]:
-    """Return repo URL and default branch configured for MkDocs.
-
-    Returns
-    -------
-    tuple[str | None, str | None]
-        Pair of ``(repo_url, branch)`` with ``None`` when unavailable.
-    """
-    if not MKDOCS_CONFIG_PATH.exists():
-        return None, None
-    repo_url: str | None = None
-    edit_uri: str | None = None
-    try:
-        for raw_line in MKDOCS_CONFIG_PATH.read_text(encoding="utf-8").splitlines():
-            line = raw_line.strip()
-            if not line or line.startswith("#"):
-                continue
-            if line.startswith("repo_url:") and repo_url is None:
-                repo_url = line.split(":", 1)[1].strip().strip("\"'")
-            if line.startswith("edit_uri:") and edit_uri is None:
-                edit_uri = line.split(":", 1)[1].strip().strip("\"'")
-    except OSError:  # pragma: no cover - defensive guard
-        return None, None
-    branch: str | None = None
-    if isinstance(edit_uri, str):
-        parts = edit_uri.strip("/").split("/")
-        if parts and parts[0] == "edit" and len(parts) > EDIT_URI_BRANCH_INDEX:
-            branch = parts[EDIT_URI_BRANCH_INDEX]
-    if not branch:
-        branch = "main"
-    return (str(repo_url) if isinstance(repo_url, str) and repo_url else None, branch)
-=======
->>>>>>> a8773d0d
 
 
 REPO_URL, DEFAULT_BRANCH = load_repo_settings()
