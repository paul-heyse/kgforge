"""Render an interface catalog sourced from nav sidecars and registry metadata."""

from __future__ import annotations

import json
import logging
import posixpath
from collections.abc import Mapping
from functools import lru_cache
from pathlib import Path
from typing import TYPE_CHECKING

import mkdocs_gen_files

from tools._shared.augment_registry import (
    AugmentRegistryError,
    load_registry,
    render_problem_details,
)
from tools.mkdocs_suite.docs._scripts import load_repo_settings
from tools.mkdocs_suite.docs._scripts._operation_links import (
    build_operation_href,
)

if TYPE_CHECKING:
    from tools._shared.augment_registry import (
        RegistryInterfaceModel,
        RegistryMetadataModel,
        RegistryOperationModel,
    )

SUITE_ROOT = Path(__file__).resolve().parents[2]
REPO_ROOT = Path(__file__).resolve().parents[4]
REGISTRY_PATH = SUITE_ROOT / "api_registry.yaml"
INTERFACES_DOC_PATH = "api/interfaces.md"

LOGGER = logging.getLogger(__name__)
LOGGER.addHandler(logging.NullHandler())


REPO_URL, DEFAULT_BRANCH = load_repo_settings()


def _load_registry() -> RegistryMetadataModel | None:
    try:
        registry = load_registry(REGISTRY_PATH)
    except AugmentRegistryError as exc:
        LOGGER.exception(
            "Failed to load interface registry",
            extra={"status": "error", "path": str(REGISTRY_PATH)},
        )
        LOGGER.debug("Registry problem details: %s", render_problem_details(exc))
        return None
    return registry


def _ensure_str_list(value: object) -> list[str]:
    if isinstance(value, list):
        return [str(item) for item in value]
    if isinstance(value, str):
        return [value]
    return []


def _escape_table_text(value: object) -> str:
    """Escape Markdown table control characters in ``value``.

    Parameters
    ----------
    value : object
        Value to escape, will be converted to string.

    Returns
    -------
    str
        Escaped string safe for use in Markdown table cells.
    """
    text = str(value)
    text = text.replace("\\", "\\\\")
    text = text.replace("|", "\\|")
    text = text.replace("`", "\\`")
    return text.replace("\n", "<br />")


def _normalized_module_path(nav_path: Path, src_root: Path) -> str:
    try:
        relative_parent = nav_path.parent.relative_to(src_root)
    except ValueError:  # pragma: no cover - defensive guard
        return nav_path.parent.name
    parts = [part for part in relative_parent.parts if part not in {"", "."}]
    return ".".join(parts) if parts else nav_path.parent.name


def _collect_nav_interfaces() -> list[dict[str, object]]:
    records: list[dict[str, object]] = []
    src_root = REPO_ROOT / "src"
    if not src_root.exists():
        return records
    for nav_path in src_root.glob("**/_nav.json"):
        normalized_module = _normalized_module_path(nav_path, src_root)
        with nav_path.open("r", encoding="utf-8") as handle:
            try:
                data = json.load(handle)
            except json.JSONDecodeError as error:
                LOGGER.warning("Failed to decode nav metadata from %s: %s", nav_path, error)
                continue
        interfaces = data.get("interfaces") or []
        if not isinstance(interfaces, list):
            continue
        for entry in interfaces:
            if not isinstance(entry, dict):
                continue
            record = dict(entry)
            module_value = record.get("module")
            if not isinstance(module_value, str) or not module_value.strip():
                record["module"] = normalized_module
            record["_nav_module_path"] = normalized_module
            records.append(record)
    return records


def collect_nav_interfaces() -> list[dict[str, object]]:
    """Return interface metadata discovered from nav sidecars.

    Returns
    -------
    list[dict[str, object]]
        List of interface dictionaries extracted from nav sidecar files.
    """
    return _collect_nav_interfaces()


def _module_doc_link(module: object) -> str:
    if not isinstance(module, str) or not module:
        return "—"
    safe_label = _escape_table_text(module)
    if _resolve_source_path(module) is None:
        return safe_label
    module_doc = posixpath.join("modules", module.replace(".", "/") + ".md")
    base_dir = posixpath.dirname(INTERFACES_DOC_PATH)
    href = posixpath.relpath(module_doc, base_dir or ".")
    return f"[{safe_label}]({href})"


def _operation_href(spec_path: object, operation_id: str) -> str | None:
    href = build_operation_href(spec_path, operation_id)
    if href is None:
        return None
    base_dir = posixpath.dirname(INTERFACES_DOC_PATH) or "."
    return posixpath.relpath(href, base_dir)


def _parse_handler_module(handler: object) -> str | None:
    if not isinstance(handler, str) or ":" not in handler:
        return None
    module, _ = handler.split(":", 1)
    module = module.strip()
    return module or None


@lru_cache(maxsize=512)
def _resolve_source_path(module_path: str) -> Path | None:
    candidate = Path("src") / Path(module_path.replace(".", "/") + ".py")
    package_init = Path("src") / Path(module_path.replace(".", "/")) / "__init__.py"
    for option in (candidate, package_init):
        if (REPO_ROOT / option).exists():
            return option
    return None


def _code_link_for_module(module_path: str | None) -> str | None:
    if not module_path:
        return None
    rel_path = _resolve_source_path(module_path)
    if rel_path is None or REPO_URL is None:
        return None
    branch = DEFAULT_BRANCH or "main"
    return f"{REPO_URL}/blob/{branch}/{rel_path.as_posix()}"


def _spec_link(record: dict[str, object]) -> str:
    spec_path = record.get("spec")
    if not isinstance(spec_path, str) or not spec_path:
        return "—"
    if spec_path.endswith("openapi-cli.yaml"):
        return "[CLI Spec](../api/openapi-cli.md)"
    if spec_path.endswith("openapi.yaml"):
        return "[HTTP API](../api/index.md)"
    docs_path = SUITE_ROOT / "docs" / spec_path
    if docs_path.exists():
        rel = Path("..") / spec_path
        safe_label = _escape_table_text(spec_path)
        return f"[{safe_label}]({rel.as_posix()})"
    return _escape_table_text(spec_path)


def _problem_details(
    record: Mapping[str, object],
    interface: RegistryInterfaceModel | None = None,
) -> str:
    details = record.get("problem_details")
    if isinstance(details, list):
        return ", ".join(str(item) for item in details)
    if isinstance(details, str):
        return details
    if interface is not None and interface.problem_details:
        return ", ".join(interface.problem_details)
    return "—"


def _problem_summary(
    record: Mapping[str, object],
    interface_model: RegistryInterfaceModel | None,
) -> str:
    details = record.get("problem_details")
    if isinstance(details, list):
        return ", ".join(str(item) for item in details)
    if isinstance(details, str):
        return details
    if interface_model and interface_model.problem_details:
        return ", ".join(interface_model.problem_details)
    return "—"


def _write_catalog_intro(handle: mkdocs_gen_files.files) -> None:
    """Emit the static intro blurb for the interface catalog page."""
    handle.write("# Interface Catalog\n\n")
    handle.write(
        "This catalog is generated from `_nav.json` sidecars and the shared interface registry.\n\n"
    )


def _write_interface_table(
    handle: mkdocs_gen_files.files,
    interfaces: list[dict[str, object]],
    registry: RegistryMetadataModel | None,
) -> set[str]:
    """Render the overview table and return the set of discovered interface IDs.

    Parameters
    ----------
    handle : mkdocs_gen_files.files
        File handle for writing markdown content.
    interfaces : list[dict[str, object]]
        List of interface dictionaries from nav metadata.
    registry : RegistryMetadataModel | None
        Typed registry metadata resolved from the shared augment/registry facade.

    Returns
    -------
    set[str]
        Normalized identifiers sourced from nav sidecars that will have detail
        sections rendered later in the document.
    """
    handle.write(
        "| Interface | Type | Module | Owner | Stability | Spec | Description | Problem Details |\n"
    )
    handle.write(
        "| --------- | ---- | ------ | ----- | -------- | ---- | ----------- | ---------------- |\n"
    )

    interface_ids: set[str] = set()
    for record in interfaces:
        identifier_value = str(record.get("id") or record.get("entrypoint") or "—")
        interface_model = registry.interface(identifier_value) if registry else None
        description_value = (
            record.get("description")
            or (interface_model.description if interface_model else None)
            or "—"
        )
        spec_candidate = record.get("spec") or (interface_model.spec if interface_model else None)
        spec_cell = _spec_link({"spec": spec_candidate})
        owner_value = record.get("owner") or (interface_model.owner if interface_model else None)
        if isinstance(owner_value, list):
            owner_value = ", ".join(str(item) for item in owner_value)
        stability_value = (
            record.get("stability")
            or (interface_model.stability if interface_model else None)
            or "—"
        )
        module_path = (
            record.get("module")
            or (interface_model.module if interface_model else None)
            or record.get("_nav_module_path")
        )
        row = "| {id} | {type} | {module} | {owner} | {stability} | {spec} | {desc} | {problems} |".format(
            id=_escape_table_text(identifier_value),
            type=_escape_table_text(
                record.get("type") or (interface_model.type if interface_model else "—") or "—"
            ),
            module=_module_doc_link(module_path),
            owner=_escape_table_text(owner_value or "—"),
            stability=_escape_table_text(stability_value),
            spec=spec_cell,
            desc=_escape_table_text(description_value),
            problems=_escape_table_text(_problem_details(record, interface_model)),
        )
        handle.write(row + "\n")
        if record.get("id"):
            interface_ids.add(str(record["id"]))
    return interface_ids


def write_interface_table(
    handle: mkdocs_gen_files.files,
    interfaces: list[dict[str, object]],
    registry: RegistryMetadataModel | None,
) -> set[str]:
    """Public wrapper around the interface table writer for testing support.

    Parameters
    ----------
    handle : mkdocs_gen_files.files
        File handle for writing markdown content.
    interfaces : list[dict[str, object]]
        List of interface dictionaries from nav metadata.
    registry : RegistryMetadataModel | None
        Typed registry metadata resolved from the shared augment/registry facade.

    Returns
    -------
    set[str]
        Normalized identifiers sourced from nav sidecars that will have detail
        sections rendered later in the document.
    """
    return _write_interface_table(handle, interfaces, registry)


def _write_optional_list(handle: mkdocs_gen_files.files, label: str, values: list[str]) -> None:
    """Write a bullet list line when values are present."""
    if values:
        handle.write(f"  - {label}: {', '.join(values)}\n")


def _write_optional_line(handle: mkdocs_gen_files.files, label: str, value: object) -> None:
    """Write a bullet list line when ``value`` is truthy."""
    if value:
        handle.write(f"  - {label}: `{value}`\n")


def _write_code_samples(handle: mkdocs_gen_files.files, samples: object) -> None:
    """Emit code samples for an operation when provided in the registry."""
    if not isinstance(samples, list) or not samples:
        return
    handle.write("  - Code Samples:\n")
    for sample in samples:
        if isinstance(sample, Mapping):
            lang = sample.get("lang", "")
            source = sample.get("source", "")
            handle.write(f"    * ({lang}) `{source}`\n")


def _operations_block(
    handle: mkdocs_gen_files.files,
    operations: Mapping[str, RegistryOperationModel] | None,
    spec_path: str | None,
) -> None:
    """Render operation metadata if the registry entry exposes operations."""
    if not operations:
        return
    handle.write("\n### Operations\n\n")
    for op_key, op_meta in operations.items():
        op_id = op_meta.operation_id or f"cli.{op_key.replace('-', '_')}"
        summary = op_meta.summary or ""
        href = _operation_href(spec_path, op_id)
        if href:
            handle.write(f"- [`{op_id}`]({href}) — {summary}\n")
        else:
            handle.write(f"- `{op_id}` — {summary}\n")
        module_path = _parse_handler_module(op_meta.handler)
        if module_path:
            handle.write(f"    - Module docs: {_module_doc_link(module_path)}\n")
            code_link = _code_link_for_module(module_path)
            if code_link:
                handle.write(f"    - Source: [{module_path}]({code_link})\n")
        _write_optional_list(handle, "Tags", list(op_meta.tags))
        _write_optional_line(handle, "Handler", op_meta.handler)
        _write_optional_list(handle, "Env", list(op_meta.env))
        _write_optional_list(handle, "Problem Details", list(op_meta.problem_details))
        _write_code_samples(handle, op_meta.extras.get("code_samples"))


def _write_interface_details(
    handle: mkdocs_gen_files.files,
    interface_ids: set[str],
    interfaces: list[dict[str, object]],
    registry: RegistryMetadataModel | None,
) -> None:
    """Write detailed sections per interface identifier."""
    lookup = {str(record["id"]): record for record in interfaces if record.get("id")}
    for identifier in sorted(interface_ids):
        nav_meta = lookup.get(identifier, {})
        interface_model = registry.interface(identifier) if registry else None

        handle.write(f"## {identifier}\n\n")
        handle.write(
            "* **Type:** {type}\n".format(
                type=nav_meta.get("type")
                or (interface_model.type if interface_model else None)
                or "—"
            )
        )
        module_value = (
            nav_meta.get("module")
            or (interface_model.module if interface_model else None)
            or nav_meta.get("_nav_module_path")
        )
        module_doc = _module_doc_link(module_value)
        handle.write(f"* **Module:** {module_doc}\n")
<<<<<<< HEAD
        if isinstance(module_value, str):
            module_source = _code_link_for_module(module_value)
            if module_source:
                handle.write(f"* **Source:** [{module_value}]({module_source})\n")
=======
        module_source = (
            _code_link_for_module(module_value) if isinstance(module_value, str) else None
        )
        if module_source:
            handle.write(f"* **Source:** [{module_value}]({module_source})\n")
>>>>>>> e598b25c
        handle.write(
            "* **Owner:** {owner}\n".format(
                owner=nav_meta.get("owner")
                or (interface_model.owner if interface_model else None)
                or "—"
            )
        )
        handle.write(
            "* **Stability:** {stability}\n".format(
                stability=nav_meta.get("stability")
                or (interface_model.stability if interface_model else None)
                or "—"
            )
        )
        description = nav_meta.get("description") or (
            interface_model.description if interface_model else None
        )
        if description:
            handle.write(f"* **Description:** {description}\n")

        spec_path = (
            interface_model.spec
            if interface_model and interface_model.spec
            else nav_meta.get("spec")
        )
        operations = interface_model.operations if interface_model else None
        _operations_block(handle, operations, spec_path if isinstance(spec_path, str) else None)
        handle.write("\n")


def render_interface_catalog() -> None:
    registry = _load_registry()
    interfaces = _collect_nav_interfaces()
    if registry is not None:
        nav_lookup: dict[str, dict[str, object]] = {}
        for record in interfaces:
            candidate_id = record.get("id")
            if isinstance(candidate_id, str) and candidate_id.strip():
                nav_lookup[candidate_id] = record
        for identifier, interface_model in registry.interfaces.items():
            key = str(identifier)
            if key in nav_lookup:
                continue
            placeholder: dict[str, object] = {"id": key}
            if interface_model.type:
                placeholder["type"] = interface_model.type
            interfaces.append(placeholder)
    interfaces.sort(key=lambda item: (str(item.get("type")), str(item.get("id"))))

    with mkdocs_gen_files.open("api/interfaces.md", "w") as handle:
        _write_catalog_intro(handle)
        interface_ids = _write_interface_table(handle, interfaces, registry)
        if registry is not None:
            interface_ids.update(str(key) for key in registry.interfaces)
        handle.write("\n")
        _write_interface_details(handle, interface_ids, interfaces, registry)


render_interface_catalog()<|MERGE_RESOLUTION|>--- conflicted
+++ resolved
@@ -407,18 +407,11 @@
         )
         module_doc = _module_doc_link(module_value)
         handle.write(f"* **Module:** {module_doc}\n")
-<<<<<<< HEAD
-        if isinstance(module_value, str):
-            module_source = _code_link_for_module(module_value)
-            if module_source:
-                handle.write(f"* **Source:** [{module_value}]({module_source})\n")
-=======
         module_source = (
             _code_link_for_module(module_value) if isinstance(module_value, str) else None
         )
         if module_source:
             handle.write(f"* **Source:** [{module_value}]({module_source})\n")
->>>>>>> e598b25c
         handle.write(
             "* **Owner:** {owner}\n".format(
                 owner=nav_meta.get("owner")
