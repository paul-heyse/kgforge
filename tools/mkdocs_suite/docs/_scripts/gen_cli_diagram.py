--- conflicted
+++ resolved
@@ -14,9 +14,9 @@
 import mkdocs_gen_files
 import yaml
 
-OperationEntry = tuple[str, str, str, str, tuple[str, ...]]
+OperationEntry = tuple[str, str, str | None, str, tuple[str, ...]]
 
-__all__ = ["OperationEntry", "collect_operations", "write_diagram", "main"]
+__all__ = ["OperationEntry", "collect_operations", "main", "write_diagram"]
 
 LOGGER = logging.getLogger(__name__)
 
@@ -49,15 +49,9 @@
 
 
 def _collect_operations(
-<<<<<<< HEAD
     spec: Mapping[str, object],
 ) -> list[OperationEntry]:
     operations: list[OperationEntry] = []
-=======
-    spec: dict[str, object],
-) -> list[tuple[str, str, str, str | None, str]]:
-    operations: list[tuple[str, str, str, str | None, str]] = []
->>>>>>> 71681d92
     paths_section = spec.get("paths")
     if not isinstance(paths_section, dict):
         if paths_section not in (None, {}):
@@ -77,18 +71,15 @@
             operation_id: str | None = None
             if operation_id_obj is not None:
                 operation_id = str(operation_id_obj).strip() or None
-            tags = [str(tag) for tag in (op.get("tags") or ["cli"])]
+            tag_values = op.get("tags") or ["cli"]
+            tags = tuple(dict.fromkeys(str(tag) for tag in tag_values))
             summary = (op.get("summary") or "").strip()
             operations.append((method.upper(), path, operation_id, summary, tags))
     return operations
 
 
 def _write_diagram(
-<<<<<<< HEAD
-    operations: list[OperationEntry]
-=======
-    operations: list[tuple[str, str, str, str | None, str]]
->>>>>>> 71681d92
+    operations: list[OperationEntry],
 ) -> None:
     diagram_path = "diagrams/cli_by_tag.d2"
     with mkdocs_gen_files.open(diagram_path, "w") as handle:
@@ -101,17 +92,11 @@
         for method, path, operation_id, summary, tags in operations:
             node_id = f"{method} {path}"
             label = f"{method} {path}\\n{summary}" if summary else node_id
-            link_attr = (
-                f' {{ link: "{_operation_anchor(operation_id)}" }}'
-                if operation_id
-                else ""
-            )
-            handle.write(f'  "{node_id}": "{label}"{link_attr}\n')
-            handle.write(f'  "{tag}" -> "{node_id}"\n')
             if node_id not in written_nodes:
-                handle.write(
-                    f'  "{node_id}": "{label}" {{ link: "{_operation_anchor(operation_id)}" }}\n'
+                link_attr = (
+                    f' {{ link: "{_operation_anchor(operation_id)}" }}' if operation_id else ""
                 )
+                handle.write(f'  "{node_id}": "{label}"{link_attr}\n')
                 written_nodes.add(node_id)
             for tag in tags:
                 handle.write(f'  "{tag}" -> "{node_id}"\n')
@@ -120,13 +105,11 @@
 
 def collect_operations(spec: Mapping[str, object]) -> list[OperationEntry]:
     """Return CLI operations extracted from the OpenAPI specification."""
-
     return _collect_operations(spec)
 
 
 def write_diagram(operations: Sequence[OperationEntry]) -> None:
     """Emit a D2 diagram linking CLI tags to operations."""
-
     _write_diagram(list(operations))
 
 
