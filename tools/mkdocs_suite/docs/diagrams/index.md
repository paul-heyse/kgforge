# Diagrams

Folder-level D2 diagrams will be generated during the MkDocs build. After
running the suite, this section will list the available diagrams with links to
the rendered SVG assets.

<<<<<<< HEAD
- [CLI by Tag](./cli_by_tag.d2)
=======
Each generated diagram now groups modules by their top-level package (for
example, `kgfoundry_common` or `search_api`). Set the
`MKDOCS_D2_GROUP_DEPTH` environment variable during the build to expand the
grouping to the desired dotted-path prefix depth.
>>>>>>> df1c87d0
<|MERGE_RESOLUTION|>--- conflicted
+++ resolved
@@ -4,11 +4,8 @@
 running the suite, this section will list the available diagrams with links to
 the rendered SVG assets.
 
-<<<<<<< HEAD
 - [CLI by Tag](./cli_by_tag.d2)
-=======
 Each generated diagram now groups modules by their top-level package (for
 example, `kgfoundry_common` or `search_api`). Set the
 `MKDOCS_D2_GROUP_DEPTH` environment variable during the build to expand the
 grouping to the desired dotted-path prefix depth.
->>>>>>> df1c87d0
